!
!  Copyright (C) 2018 by the authors of the RAYLEIGH code.
!
!  This file is part of RAYLEIGH.
!
!  RAYLEIGH is free software; you can redistribute it and/or modify
!  it under the terms of the GNU General Public License as published by
!  the Free Software Foundation; either version 3, or (at your option)
!  any later version.
!
!  RAYLEIGH is distributed in the hope that it will be useful,
!  but WITHOUT ANY WARRANTY; without even the implied warranty of
!  MERCHANTABILITY or FITNESS FOR A PARTICULAR PURPOSE.  See the
!  GNU General Public License for more details.
!
!  You should have received a copy of the GNU General Public License
!  along with RAYLEIGH; see the file LICENSE.  If not see
!  <http://www.gnu.org/licenses/>.
!

! This module defines the constant and nonconstant coefficients
! that appear in the system of PDEs solved by Rayleigh.
! These coefficients are broadly classified into two groups:
! 1.  The reference (or thermodynamic background) state
! 2.  Transport coefficients (nu, kappa, eta).

! This module is divided into four sections.  Search on any of the
! phrases below to jump to that section.
! I.  Variables describing the background reference state
! II.  Variables Related to the Transport Coefficients
! III.  Subroutines used to define the background reference state
! IV.  Subroutines used to define the transport coefficients

Module PDE_Coefficients
    Use ProblemSize
    Use Controls
    Use Math_Constants
    Use Math_Utility
    Use General_MPI, Only : BCAST2D
    Implicit None

    Integer, Parameter :: n_scalar_max = 50
    !///////////////////////////////////////////////////////////
    ! I.  Variables describing the background reference state

    Type ReferenceInfo
        Real*8, Allocatable :: Density(:)
        Real*8, Allocatable :: dlnrho(:)
        Real*8, Allocatable :: d2lnrho(:)

        Real*8, Allocatable :: Temperature(:)
        Real*8, Allocatable :: dlnT(:)

        Real*8, Allocatable :: dsdr(:)

        Real*8, Allocatable :: heating(:)

        Real*8 :: Coriolis_Coeff ! Multiplies z_hat x u in momentum eq.
        Real*8 :: Lorentz_Coeff ! Multiplies (Del X B) X B in momentum eq.
        Real*8, Allocatable :: Buoyancy_Coeff(:)    ! Multiplies {S,T} in momentum eq. ..typically = gravity/cp
        Real*8, Allocatable :: chi_buoyancy_coeff(:,:)    ! Multiplies Chis in momentum eq.
        Real*8, Allocatable :: dpdr_w_term(:)  ! multiplies d_by_dr{P/rho} in momentum eq.
        Real*8, Allocatable :: pressure_dwdr_term(:) !multiplies l(l+1)/r^2 (P/rho) in Div dot momentum eq.

        ! The following two terms are used to compute the ohmic and viscous heating
        Real*8, Allocatable :: ohmic_amp(:) !multiplied by {eta(r),H(r)}J^2 in dSdt eq.
        Real*8, Allocatable :: viscous_amp(:) !multiplied by {nu(r),N(r)}{e_ij terms) in dSdt eq.

    End Type ReferenceInfo

    Integer, Parameter  :: eqn_coeff_version = 1

    ! Custom reference state variables
    Integer, Parameter   :: max_ra_constants = 10 + 2*n_scalar_max
    Integer, Parameter   :: max_ra_functions = 14 + 2*n_scalar_max
    Integer              :: n_ra_constants
    Integer              :: n_ra_functions
    Logical              :: with_custom_reference = .false.
    Logical              :: override_constants = .false.
    Logical              :: override_constant(1:max_ra_constants) = .false. ! in namelist
    Integer              :: with_custom_constants(1:max_ra_constants) = 0   ! in namelist
    Integer              :: with_custom_functions(1:max_ra_functions) = 0   ! in namelist
    Real*8               :: ra_constants(1:max_ra_constants) = 0.0d0        ! in namelist
    Integer, Allocatable :: ra_constant_set(:)
    Integer, Allocatable :: ra_function_set(:)
    Logical, Allocatable :: use_custom_constant(:)
    Logical, Allocatable :: use_custom_function(:)
    Real*8, Allocatable  :: ra_functions(:,:)
    Logical              :: custom_reference_read = .false.
    Character*120        :: custom_reference_file ='nothing'    

    Real*8, Allocatable :: s_conductive(:)

    Integer :: reference_type =1
    Integer :: heating_type = 0 ! 0 means no reference heating.  > 0 selects optional reference heating
    Real*8  :: Luminosity = 0.0d0 ! specifies the integral of the heating function
    Real*8  :: Heating_Integral = 0.0d0  !same as luminosity (for non-star watchers)
    Real*8  :: Heating_EPS = 1.0D-12  !Small number to test whether luminosity specified
    Logical :: adjust_reference_heating = .false.  ! Flag used to decide if luminosity determined via boundary conditions

    Type(ReferenceInfo) :: ref

    Real*8 :: pressure_specific_heat  = 1.0d0 ! CP (not CV)
    Real*8 :: poly_n = 0.0d0    !polytropic index
    Real*8 :: poly_Nrho = 0.0d0
    Real*8 :: poly_mass = 0.0d0
    Real*8 :: poly_rho_i =0.0d0
    Real*8 :: Angular_Velocity = -1.0d0

    !/////////////////////////////////////////////////////////////////////////////////////
    ! Nondimensional Parameters
    Real*8 :: Rayleigh_Number         = 1.0d0
    Real*8 :: Ekman_Number            = 1.0d0
    Real*8 :: Prandtl_Number          = 1.0d0
    Real*8 :: Magnetic_Prandtl_Number = 1.0d0
    Real*8 :: gravity_power           = 0.0d0
    Real*8 :: Dissipation_Number      = 0.0d0
    Real*8 :: Modified_Rayleigh_Number = 0.0d0

    Real*8 :: chi_a_rayleigh_number(1:n_scalar_max)          = 0.0d0
    Real*8 :: chi_a_prandtl_number(1:n_scalar_max)           = 1.0d0
    Real*8 :: chi_a_modified_rayleigh_number(1:n_scalar_max) = 0.0d0
    Real*8 :: chi_p_prandtl_number(1:n_scalar_max)           = 1.0d0
    
    !///////////////////////////////////////////////
    ! Minimum time step based on rotation rate
    ! (determined by the reference state)
    Real*8 :: max_dt_rotation = 0.0d0



    Namelist /Reference_Namelist/ reference_type,poly_n, poly_Nrho, poly_mass,poly_rho_i, &
            & pressure_specific_heat, heating_type, luminosity, Angular_Velocity,     &
            & Rayleigh_Number, Ekman_Number, Prandtl_Number, Magnetic_Prandtl_Number, &
            & gravity_power, custom_reference_file,       &
            & Dissipation_Number, Modified_Rayleigh_Number, &
            & Heating_Integral, override_constants, override_constant, ra_constants, with_custom_constants, &
            & with_custom_functions, with_custom_reference, &
            & chi_a_rayleigh_number, chi_a_prandtl_number, &
            & chi_a_modified_rayleigh_number, chi_p_prandtl_number


    !///////////////////////////////////////////////////////////////////////////////////////
    ! II.  Variables Related to the Transport Coefficients

    Real*8, Allocatable :: nu(:), kappa(:), eta(:)
    Real*8, Allocatable :: dlnu(:), dlnkappa(:), dlneta(:)
    real*8, allocatable :: kappa_chi_a(:,:), kappa_chi_p(:,:)
    real*8, allocatable :: dlnkappa_chi_a(:,:), dlnkappa_chi_p(:,:)

    Real*8, Allocatable :: ohmic_heating_coeff(:)
    Real*8, Allocatable :: viscous_heating_coeff(:)

    Real*8, Allocatable :: W_Diffusion_Coefs_0(:), W_Diffusion_Coefs_1(:)
    Real*8, Allocatable :: dW_Diffusion_Coefs_0(:), dW_Diffusion_Coefs_1(:), dW_Diffusion_Coefs_2(:)
    Real*8, Allocatable :: S_Diffusion_Coefs_1(:), Z_Diffusion_Coefs_0(:), Z_Diffusion_Coefs_1(:)
    Real*8, Allocatable :: A_Diffusion_Coefs_1(:)
    real*8, allocatable :: chi_a_diffusion_coefs_1(:,:), chi_p_diffusion_coefs_1(:,:)

    Integer :: kappa_type =1, nu_type = 1, eta_type = 1
    Real*8  :: nu_top = -1.0d0, kappa_top = -1.0d0,  eta_top = -1.0d0
    Real*8  :: nu_power = 0, eta_power = 0, kappa_power = 0
    Integer :: kappa_chi_a_type(1:n_scalar_max) = 1
    Real*8  :: kappa_chi_a_top(1:n_scalar_max) = -1.0d0
    Real*8  :: kappa_chi_a_power(1:n_scalar_max) = 0
    Integer :: kappa_chi_p_type(1:n_scalar_max) = 1
    Real*8  :: kappa_chi_p_top(1:n_scalar_max) = -1.0d0
    Real*8  :: kappa_chi_p_power(1:n_scalar_max) = 0

    Logical :: hyperdiffusion = .false.
    Real*8  :: hyperdiffusion_beta = 0.0d0
    Real*8  :: hyperdiffusion_alpha = 1.0d0

    Namelist /Transport_Namelist/ nu_type, kappa_type, eta_type, &
            & nu_power, kappa_power, eta_power, &
            & nu_top, kappa_top, eta_top, &
            & hyperdiffusion, hyperdiffusion_beta, hyperdiffusion_alpha, &
            & kappa_chi_a_type, kappa_chi_a_top, kappa_chi_a_power, &
            & kappa_chi_p_type, kappa_chi_p_top, kappa_chi_p_power


Contains

    !/////////////////////////////////////////////////////////////////
    ! III.  Subroutines used to define the background reference state

    Subroutine Initialize_Reference()
        Implicit None

        If (my_rank .eq. 0) Then
            Call stdout%print(" -- Initalizing Reference State...")
            Call stdout%print(" ---- Specified parameters:")
        Endif

        Call Allocate_Reference_State()

        If (reference_type .eq. 1) Then
            Call Constant_Reference()
        Endif

        If (reference_type .eq. 2) Then
            Call Polytropic_Reference()
        Endif

        If (reference_type .eq. 3) Then
            Call Polytropic_ReferenceND()
        Endif

        If (reference_type .eq. 4) Then
            Call Get_Custom_Reference()
        Endif

        If (my_rank .eq. 0) Then
            Call stdout%print(" -- Reference State initialized.")
            Call stdout%print(" ")
        Endif

        If (with_custom_reference) Call Augment_Reference()  

        If (rotation) Call Set_Rotation_dt()

    End Subroutine Initialize_Reference

    Subroutine Allocate_Reference_State
        Implicit None

        n_ra_constants = 10 + 2*(n_active_scalars + n_passive_scalars)
        n_ra_functions = 14 + 2*(n_active_scalars + n_passive_scalars)

        Allocate(ref%density(1:N_R))
        Allocate(ref%temperature(1:N_R))
        Allocate(ref%dlnrho(1:N_R))
        Allocate(ref%d2lnrho(1:N_R))
        Allocate(ref%dlnt(1:N_R))
        Allocate(ref%dsdr(1:N_R))
        Allocate(ref%Buoyancy_Coeff(1:N_R))
        Allocate(ref%dpdr_w_term(1:N_R))
        Allocate(ref%pressure_dwdr_term(1:N_R))
        Allocate(ref%ohmic_amp(1:N_R))
        Allocate(ref%viscous_amp(1:N_R))
        Allocate(ref%heating(1:N_R))
        Allocate(ref%chi_buoyancy_coeff(n_active_scalars,1:N_R))

        Allocate(ra_constant_set(1:n_ra_constants))
        ra_constant_set = 0
        Allocate(ra_function_set(1:n_ra_functions))
        ra_function_set = 0
        Allocate(use_custom_constant(1:n_ra_constants))
        use_custom_constant = .false.
        Allocate(use_custom_function(1:n_ra_functions))
        use_custom_function = .false.
        Allocate(ra_functions(1:N_R, 1:n_ra_functions))
        ra_functions(:,:) = Zero

        ref%density(:)            = Zero
        ref%temperature(:)        = Zero
        ref%dlnrho(:)             = Zero
        ref%d2lnrho(:)            = Zero
        ref%dlnt(:)               = Zero
        ref%dsdr(:)               = Zero
        ref%buoyancy_coeff(:)     = Zero
        ref%dpdr_w_term(:)        = Zero
        ref%pressure_dwdr_term(:) = Zero
        ref%ohmic_amp(:)          = Zero
        ref%viscous_amp(:)        = Zero
        ref%heating(:)            = Zero
        ref%chi_buoyancy_coeff(:,:) = Zero

        ref%Coriolis_Coeff = Zero
        ref%Lorentz_Coeff  = Zero

    End Subroutine Allocate_Reference_State

    Subroutine Set_Rotation_dt()
        Implicit None
        Real*8 :: rotational_timescale
        !Adjust the maximum timestep to account for rotation rate, if necessary.
        
        rotational_timescale = 1.0d0/ref%Coriolis_Coeff
        
        ! Minimum sampling would require two time samples per rotational timescale.
        ! We specify 4 samples and further adjust by the CFL safety factor.
        max_dt_rotation = rotational_timescale*0.25d0*cflmax  
        
        ! We only modify the timestep if not running a benchmark.
        ! Those models require set timesteps to satisfy the automated
        ! benchmark test during continuous integration.
        If (benchmark_mode .eq. 0) max_time_step = Min(max_time_step,max_dt_rotation)
    
    End Subroutine Set_Rotation_dt

    Subroutine Constant_Reference()
        Implicit None
        Integer :: i,j
        Real*8 :: r_outer, r_inner, prefactor, amp, pscaling
        Character*12 :: dstring
        Character*8 :: dofmt = '(ES12.5)'


        viscous_heating = .false.  ! Turn this off for Boussinesq runs
        ohmic_heating = .false.
        If (my_rank .eq. 0) Then
            Call stdout%print(" ---- Reference type           : "//trim(" Boussinesq (Non-dimensional)"))
            Write(dstring,dofmt)Rayleigh_Number
            Call stdout%print(" ---- Rayleigh Number          : "//trim(dstring))
            Write(dstring,dofmt)Ekman_Number
            Call stdout%print(" ---- Ekman Number             : "//trim(dstring))
            Write(dstring,dofmt)Prandtl_Number
            Call stdout%print(" ---- Prandtl Number           : "//trim(dstring))
            If (magnetism) Then
                Write(dstring,dofmt)Magnetic_Prandtl_Number
                Call stdout%print(" ---- Magnetic Prandtl Number  : "//trim(dstring))
            Endif
        Endif

        ref%density      = 1.0d0
        ref%dlnrho       = 0.0d0
        ref%d2lnrho      = 0.0d0
        ref%temperature  = 1.0d0
        ref%dlnT         = 0.0d0
        ref%dsdr         = 0.0d0

        amp = Rayleigh_Number/Prandtl_Number

        Do i = 1, N_R
            ref%Buoyancy_Coeff(i) = amp*(radius(i)/radius(1))**gravity_power
        Enddo

        do j = 1, n_active_scalars
          amp = -chi_a_Rayleigh_Number(j)/chi_a_Prandtl_Number(j)

          Do i = 1, N_R
              ref%chi_buoyancy_coeff(j,i) = amp*(radius(i)/radius(1))**gravity_power
          Enddo
        enddo

        pressure_specific_heat = 1.0d0
        Call initialize_reference_heating()
        If (heating_type .eq. 0) Then
            !Otherwise, s_conductive will be calculated in initial_conditions
            Allocate(s_conductive(1:N_R))
            r_outer = radius(1)
            r_inner = radius(N_R)
            prefactor = r_outer*r_inner/(r_inner-r_outer)
            Do i = 1, N_R
                s_conductive(i) = prefactor*(1.0d0/r_outer-1.0d0/radius(i))
            Enddo
        Endif

        If (.not. rotation) Then
            pscaling = 1.0d0
        Else
            pscaling = 1.0d0/Ekman_Number
        Endif

        !Define the various equation coefficients
        ref%dpdr_w_term(:)        =  ref%density*pscaling
        ref%pressure_dwdr_term(:) = -1.0d0*ref%density*pscaling
        ref%Coriolis_Coeff        =  2.0d0/Ekman_Number

        nu_top       = 1.0d0
        kappa_top       = 1.0d0/Prandtl_Number
        ref%viscous_amp(1:N_R) = 2.0d0
        do i = 1, n_active_scalars
            kappa_chi_a_top(i)   = 1.0d0/chi_a_prandtl_number(i)
        enddo
        do i = 1, n_passive_scalars
            kappa_chi_p_top(i)   = 1.0d0/chi_p_prandtl_number(i)
        enddo

        If (magnetism) Then
            ref%Lorentz_Coeff    = 1.0d0/(Magnetic_Prandtl_Number*Ekman_Number)
            eta_Top     = 1.0d0/Magnetic_Prandtl_Number
            ref%ohmic_amp(1:N_R) = ref%lorentz_coeff
        Else
            ref%Lorentz_Coeff    = 0.0d0
            eta_Top     = 0.0d0
            ref%ohmic_amp(1:N_R) = 0.0d0
        Endif
        
        ! Set the equation coefficients (apart from the ones having to do with diffusivities)
        ! for proper output to the equation_coefficients file
        ra_functions(:,1) = ref%density
        ra_functions(:,2) = (radius(:)/radius(1))**gravity_power
        ra_functions(:,4) = ref%temperature
        ra_functions(:,8) = ref%dlnrho
        ra_functions(:,9) = ref%d2lnrho        
        ra_functions(:,10) = ref%dlnT
        ra_functions(:,14) = ref%dsdr     
                        
        ra_constants(1) = ref%Coriolis_Coeff
        ra_constants(2) = Rayleigh_Number/Prandtl_Number
        ra_constants(3) = pscaling
        ra_constants(4) = ref%Lorentz_Coeff
        ra_constants(8) = 0.0d0
        ra_constants(9) = 0.0d0

    End Subroutine Constant_Reference

    Subroutine Polytropic_ReferenceND()
        Implicit None
        Integer :: i
        Real*8 :: dtmp, otmp
        Real*8, Allocatable :: dtmparr(:), gravity(:)
        Character*12 :: dstring
        Character*8 :: dofmt = '(ES12.5)'

        If (my_rank .eq. 0) Then
            Call stdout%print(" ---- Reference type           : "//trim(" Polytrope (Non-dimensional)"))
            Write(dstring,dofmt)Modified_Rayleigh_Number
            Call stdout%print(" ---- Modified Rayleigh Number : "//trim(dstring))
            Write(dstring,dofmt)Ekman_Number
            Call stdout%print(" ---- Ekman Number             : "//trim(dstring))
            Write(dstring,dofmt)Prandtl_Number
            Call stdout%print(" ---- Prandtl Number           : "//trim(dstring))
            If (magnetism) Then
                Write(dstring,dofmt)Magnetic_Prandtl_Number
                Call stdout%print(" ---- Magnetic Prandtl Number  : "//trim(dstring))
            Endif
            Write(dstring,dofmt)poly_n
            Call stdout%print(" ---- Polytropic Index         : "//trim(dstring))
            Write(dstring,dofmt)poly_nrho
            Call stdout%print(" ---- Density Scaleheights     : "//trim(dstring))
        Endif

        If (aspect_ratio .lt. 0) Then
            aspect_ratio = rmax/rmin
        Endif
        Allocate(dtmparr(1:N_R), gravity(1:N_R))
        dtmparr(:) = 0.0d0

        Dissipation_Number = aspect_ratio*(exp(poly_Nrho/poly_n)-1.0D0)
        dtmp = 1.0D0/(1.0D0-aspect_ratio)
        ref%temperature(:) = dtmp*Dissipation_Number*(dtmp*One_Over_R(:)-1.0D0)+1.0D0
        ref%density(:) = ref%temperature(:)**poly_n
        gravity = (rmax**2)*OneOverRSquared(:)
        ref%Buoyancy_Coeff = gravity*Modified_Rayleigh_Number*ref%density
        do i = 1, n_active_scalars
          ref%chi_buoyancy_coeff(i,:) = -gravity*chi_a_modified_rayleigh_number(i)*ref%density
        enddo

        !Compute the background temperature gradient : dTdr = -Dg,  d2Tdr2 = 2*D*g/r (for g ~1/r^2)
        dtmparr = -Dissipation_Number*gravity
        !Now, the logarithmic derivative of temperature
        ref%dlnt = dtmparr/ref%temperature

        !And then logarithmic derivative of rho : dlnrho = n dlnT
        ref%dlnrho = poly_n*ref%dlnt

        !Now, the second logarithmic derivative of rho :  d2lnrho = (n/T)*d2Tdr2 - n*(dlnT^2)
        ref%d2lnrho = -poly_n*(ref%dlnT**2)

        dtmparr = (poly_n/ref%temperature)*(2.0d0*Dissipation_Number*gravity/radius) ! (n/T)*d2Tdr2
        ref%d2lnrho = ref%d2lnrho+dtmparr

        ref%dsdr(:) = 0.0d0
        Call Initialize_Reference_Heating()

        ref%Coriolis_Coeff = 2.0d0
        ref%dpdr_w_term(:) = ref%density
        ref%pressure_dwdr_term(:) = -1.0d0*ref%density

        nu_top   = Ekman_Number
        kappa_top     = Ekman_Number/Prandtl_Number
        do i = 1, n_active_scalars
            kappa_chi_a_top(i)   = Ekman_Number/chi_a_prandtl_number(i)
        enddo
        do i = 1, n_passive_scalars
            kappa_chi_p_top(i)   = Ekman_Number/chi_p_prandtl_number(i)
        enddo
        ref%viscous_amp(1:N_R) = 2.0d0/ref%temperature(1:N_R)* &
                                 & Dissipation_Number/Modified_Rayleigh_Number

        If (magnetism) Then
            ref%Lorentz_Coeff    = Ekman_Number/(Magnetic_Prandtl_Number)
            eta_top     = Ekman_Number/Magnetic_Prandtl_Number

            otmp = (Dissipation_Number*Ekman_Number**2)/(Modified_Rayleigh_Number*Magnetic_Prandtl_Number**2)
            ref%ohmic_amp(1:N_R) = otmp/ref%density(1:N_R)/ref%temperature(1:N_R)
        Else
            ref%Lorentz_Coeff    = 0.0d0
            eta_Top     = 0.0d0
            ref%ohmic_amp(1:N_R) = 0.0d0
        Endif

        ! Set the equation coefficients (apart from the ones having to do with diffusivities and heating)
        ! for proper output to the equation_coefficients file
        ra_functions(:,1) = ref%density
        ra_functions(:,2) = gravity*ref%density
        ra_functions(:,4) = ref%temperature
        ra_functions(:,8) = ref%dlnrho
        ra_functions(:,9) = ref%d2lnrho        
        ra_functions(:,10) = ref%dlnT
        ra_functions(:,14) = ref%dsdr     
                        
        ra_constants(1) = ref%Coriolis_Coeff
        ra_constants(2) = Modified_Rayleigh_Number
        ra_constants(3) = 1.0d0
        ra_constants(4) = ref%Lorentz_Coeff
        ra_constants(8) = Ekman_Number*Dissipation_Number/Modified_Rayleigh_Number
        If (magnetism) Then
            ra_constants(9) = Ekman_Number**2*Dissipation_Number/(Magnetic_Prandtl_Number**2*Modified_Rayleigh_Number)
        Endif ! if not magnetism, ra_constants(9) was initialized to zero
        DeAllocate(dtmparr, gravity)
    End Subroutine Polytropic_ReferenceND

    Subroutine Polytropic_Reference()
        Implicit None
        Integer :: i
        Real*8 :: zeta_0,  c0, c1, d
        Real*8 :: rho_c, P_c, T_c,denom
        Real*8 :: thermo_gamma, volume_specific_heat
        Real*8 :: beta
        Real*8 :: Gravitational_Constant = 6.67d-8 ! cgs units
        Real*8, Allocatable :: zeta(:), gravity(:)
        Real*8 :: One
        Real*8 :: InnerRadius, OuterRadius
        Character*12 :: dstring
        Character*8 :: dofmt = '(ES12.5)'
        If (my_rank .eq. 0) Then
            Call stdout%print(" ---- Reference type                : "//trim(" Polytrope (Dimensional)"))
            Write(dstring,dofmt)Angular_Velocity
            Call stdout%print(" ---- Angular Velocity (rad/s)      : "//trim(dstring))
            Write(dstring,dofmt)poly_rho_i
            Call stdout%print(" ---- Inner-Radius Density (g/cm^3) : "//trim(dstring))
            Write(dstring,dofmt)poly_mass
            Call stdout%print(" ---- Interior Mass  (g)            : "//trim(dstring))
            Write(dstring,dofmt)poly_n
            Call stdout%print(" ---- Polytropic Index              : "//trim(dstring))
            Write(dstring,dofmt)poly_nrho
            Call stdout%print(" ---- Density Scaleheights          : "//trim(dstring))
            Write(dstring,dofmt)pressure_specific_heat
            Call stdout%print(" ---- CP (erg g^-1 cm^-3 K^-1)      : "//trim(dstring))
        Endif

        ! Adiabatic, Polytropic Reference State (see, e.g., Jones et al. 2011)
        ! The following parameters are read from the input file.
        ! poly_n
        ! poly_Nrho
        ! poly_mass
        ! poly_rho_i

        ! Note that cp must also be specified.
        InnerRadius = Radius(N_r)
        OuterRadius = Radius(1)

        One = 1.0d0
        !-----------------------------------------------------------
        beta = InnerRadius/OuterRadius

        denom = beta * exp(poly_Nrho / poly_n) + 1.d0
        zeta_0 = (beta+1.d0)/denom

        c0 = (2.d0 * zeta_0 - beta - 1.d0) / (1.d0 - beta)

        denom = (1.d0 - beta)**2
        c1 = (1.d0+beta)*(1.d0-zeta_0)/denom

        !-----------------------------------------------------------
        ! allocate and define zeta
        ! also rho_c, T_c, P_c

        Allocate(zeta(N_R), gravity(1:N_R))

        d = OuterRadius - InnerRadius

        zeta = c0 + c1 * d / Radius

        rho_c = poly_rho_i / zeta(N_R)**poly_n

        denom = (poly_n+1.d0) * d * c1
        P_c = Gravitational_Constant * poly_mass * rho_c / denom

        T_c = (poly_n+1.d0) * P_c / (Pressure_Specific_Heat * rho_c)

        !-----------------------------------------------------------
        ! Initialize reference structure
        Gravity = Gravitational_Constant * poly_mass / Radius**2

        ! The following is needed to calculate the entropy gradient
        thermo_gamma = 5.0d0/3.0d0
        volume_specific_heat = pressure_specific_heat / thermo_gamma

        Ref%Density = rho_c * zeta**poly_n

        Ref%dlnrho = - poly_n * c1 * d / (zeta * Radius**2)
        Ref%d2lnrho = - Ref%dlnrho*(2.0d0/Radius-c1*d/zeta/Radius**2)

        Ref%Temperature = T_c * zeta
        Ref%dlnT = -(c1*d/Radius**2)/zeta

        Ref%dsdr = volume_specific_heat * (Ref%dlnT - (thermo_gamma - 1.0d0) * Ref%dlnrho)

        Ref%Buoyancy_Coeff = gravity/Pressure_Specific_Heat*ref%density

        do i = 1, n_active_scalars
          ref%chi_buoyancy_coeff(i,:) = -gravity/pressure_specific_heat*ref%density
        end do

        Deallocate(zeta, gravity)

        Call Initialize_Reference_Heating()

        ref%Coriolis_Coeff        = 2.0d0*Angular_velocity
        ref%dpdr_w_term(:)        = ref%density
        ref%pressure_dwdr_term(:) = -1.0d0*ref%density
        ref%viscous_amp(1:N_R)    = 2.0d0/ref%temperature(1:N_R)
        If (magnetism) Then
            ref%Lorentz_Coeff = 1.0d0/four_pi
            ref%ohmic_amp(1:N_R) = ref%lorentz_coeff/ref%density(1:N_R)/ref%temperature(1:N_R)
        Else
            ref%Lorentz_Coeff = 0.0d0
            ref%ohmic_amp(1:N_R) = 0.0d0
        Endif

        ! Set the equation coefficients (apart from the ones having to do with diffusivities and heating)
        ! for proper output to the equation_coefficients file
        ra_functions(:,1) = ref%density
        ra_functions(:,2) = ref%Buoyancy_Coeff
        ra_functions(:,4) = ref%temperature
        ra_functions(:,8) = ref%dlnrho
        ra_functions(:,9) = ref%d2lnrho        
        ra_functions(:,10) = ref%dlnT
        ra_functions(:,14) = ref%dsdr     
                        
        ra_constants(1) = ref%Coriolis_Coeff
        ra_constants(2) = 1.0d0
        ra_constants(3) = 1.0d0
        ra_constants(4) = ref%Lorentz_Coeff
        ra_constants(8) = 1.0d0
        ra_constants(9) = ref%Lorentz_Coeff       

    End Subroutine Polytropic_Reference

    Subroutine Initialize_Reference_Heating()
        Implicit None
        ! This is where a volumetric heating function Phi(r) is computed
        ! This function appears in the entropy equation as
        ! dSdt = Phi(r)
        ! Phi(r) may represent internal heating of any type.  For stars, this heating would be
        ! associated with temperature diffusion of the reference state and/or nuclear burning.

        If ( heating_type .gt. 0)Then
            If (.not. Allocated(ref%heating)) Allocate(ref%heating(1:N_R))
            ref%heating(:) = 0.0d0
        Endif

        If (heating_type .eq. 1) Then
            Call Constant_Entropy_Heating()
        Endif

        If (heating_type .eq. 4) Then
            Call  Constant_Energy_Heating()
        Endif


        ! Heating Q_H is normalized so that:
        ! Int_volume rho T Q_H dV = 1 

        ! Here is a good time set f_6
        ra_functions(:, 6) = ref%heating(:)*ref%density(:)*ref%temperature(:)

        !If luminosity or heating_integral has been set,
        !we set the integral of ref%heating using that.

        !Otherwise, we will use the boundary thermal flux
        !To establish the integral
        If (heating_type .gt. 0)Then
            adjust_reference_heating = .true.
            If (abs(Luminosity) .gt. heating_eps) Then
                adjust_reference_heating = .false.
                ref%heating = ref%heating*Luminosity
                ! and here is a good time to set c_10
                ra_constants(10) = Luminosity
            Endif

            If (abs(Heating_Integral) .gt. heating_eps) Then
                adjust_reference_heating = .false.
                ref%heating = ref%heating*Heating_Integral
                ! ... or set c_10 here
                ra_constants(10) = Heating_Integral              
            Endif
        Endif
    End Subroutine Initialize_Reference_Heating

    Subroutine Augment_Reference()
        Implicit None
        Real*8, Allocatable :: temp_functions(:,:), temp_constants(:)
        Integer :: n_func_copy, n_const_copy

        If (my_rank .eq. 0) Then
            Call stdout%print('Reference state will be augmented.')
            Call stdout%print('Only heating, buoyancy, or background dTdr/dSdr may be modified.')
            Call stdout%print('Heating requires both c_10 and f_6 to be set.')
            Call stdout%print('Buoyancy requires both c_2 and f_2 to be set.')
            Call stdout%print('dTdr/dSdr requires f_14 to be set.')            
            Call stdout%print('Reading from: '//Trim(custom_reference_file))
        Endif

        ! Before reading the custom reference file, guard against
        ! potential overwrites of all ra_functions and ra_constants which,
        ! in this case were determined by ref_types 1,2,3.  Only certain
        ! combinations are allowed to be overwritten.

        Allocate(temp_functions(1:n_r, 1:n_ra_functions))
        Allocate(temp_constants(1:n_ra_constants))
        temp_functions(:,:) = ra_functions(:,:)
<<<<<<< HEAD
        
        ! Note that ra_constants is allocated up to max_ra_constants
        temp_constants(:) = ra_constants(1:n_ra_constants)
=======

        ! Note that ra_constants is allocated up to max_ra_constants
        temp_constants(:) = ra_constants(1:n_ra_constants)

>>>>>>> c1079f6a

        Call Read_Custom_Reference_File(custom_reference_file)

        If (use_custom_constant(10) .and. use_custom_function(6)) Then
            If (my_rank .eq. 0) Then
                Call stdout%print('Heating has been set to:')
                Call stdout%print('f_6*c_10')
                Call stdout%print(' ')
            Endif
            ref%heating(:) = ra_functions(:,6)/(ref%density*ref%temperature)*ra_constants(10)
            temp_functions(:,6) = ra_functions(:,6)
            temp_constants(10)  = ra_constants(10)
        Endif

        If (use_custom_constant(2) .and. use_custom_function(2)) Then
            If (my_rank .eq. 0) Then
                Call stdout%print('Buoyancy_coeff has been set to:')
                Call stdout%print('f_2*c_2')
                Call stdout%print(' ')
            Endif
            ref%buoyancy_coeff(:) = ra_constants(2)*ra_functions(:,2)
            temp_functions(:,2) = ra_functions(:,2)
            temp_constants(2) = ra_constants(2)
        Endif

<<<<<<< HEAD
        If (use_custom_function(14)) Then
            If (my_rank .eq. 0) Then
                Call stdout%print('Background temperature/entropy gradient is set to:')
                Call stdout%print('f_14')
                Call stdout%print(' ')
            Endif        
            ref%dsdr(:) = ra_functions(:,14)
            temp_functions(:,14) = ra_functions(:,14)
        Endif


=======
>>>>>>> c1079f6a
        ra_constants(1:n_ra_constants) = temp_constants(:)
        ra_functions(:,:) = temp_functions(:,:)
        DeAllocate(temp_functions, temp_constants)

    End Subroutine Augment_Reference

    Subroutine Constant_Energy_Heating()
        Implicit None
        ! rho T dSdt = alpha : energy deposition per unit volume is constant
        ! dSdt = alpha/rhoT : entropy deposition per unit volume is ~ 1/Pressure
        ref%heating(:) = 1.0d0/shell_volume
        ref%heating = ref%heating/(ref%density*ref%temperature)
    End Subroutine Constant_Energy_Heating

    Subroutine Constant_Entropy_Heating()
        Implicit None
        Real*8 :: integral, alpha
        Real*8, Allocatable :: temp(:)

        ! dSdt = alpha : Entropy deposition per unit volume is constant
        ! rho T dSdt = rho T alpha : Energy deposition per unit volume is ~ Pressure

        ! Luminosity is specified as an input
        ! Phi(r) is set to alpha such that
        ! Integral_r=rinner_r=router (4*pi*alpha*rho(r)*T(r)*r^2 dr) = Luminosity
        Allocate(temp(1:N_R))

        temp = ref%density*ref%temperature
        Call Integrate_in_radius(temp,integral) !Int_rmin_rmax rho T r^2 dr
        integral = integral*4.0d0*pi  ! Int_V temp dV

        alpha = 1.0d0/integral

        ref%heating(:) = alpha
        DeAllocate(temp)
        !Note that in the boussinesq limit, alpha = Luminosity/Volume
    End Subroutine Constant_Entropy_Heating

    Subroutine Integrate_in_radius(func,int_func)
        Implicit None
        Real*8, Intent(In) :: func(1:)
        Real*8, Intent(Out) :: int_func
        Integer :: i
        Real*8 :: rcube
        !compute integrate_r=rmin_r=rmax func*r^2 dr
        rcube = (rmax**3-rmin**3)*One_Third
        int_func = 0.0d0
        Do i = 1, n_r
            int_func = int_func+func(i)*radial_integral_weights(i)
        Enddo
        int_func = int_func*rcube

    End Subroutine Integrate_in_radius

    Subroutine Get_Custom_Reference()
        Implicit None
        Integer :: i, fi
        Character(len=2) :: ind
        Integer :: fi_to_check(4) = (/1, 2, 4, 6/)

        If (my_rank .eq. 0) Then
            Write(6,*)'Custom reference state specified.'
            Write(6,*)'Reading from: ', custom_reference_file
        Endif

        Call Read_Custom_Reference_File(custom_reference_file)

        Do i=1,4
            fi = fi_to_check(i)
            If (ra_function_set(fi) .eq. 0) Then
                If (my_rank .eq. 0) Then
                    Write(ind, '(I2)') fi
                    Call stdout%print('ERROR: function f_'//Adjustl(ind)//' must be set in the custom reference file')
                Endif
            Endif
        Enddo

        ref%density(:) = ra_functions(:,1)
        ref%dlnrho(:)  = ra_functions(:,8)
        ref%d2lnrho(:) = ra_functions(:,9)
        ref%buoyancy_coeff(:) = ra_constants(2)*ra_functions(:,2)
        do i = 0, n_active_scalars-1
            ref%chi_buoyancy_coeff(i,:) = ra_constants(12+i*2)*ra_functions(:,2)
        end do

        ref%temperature(:) = ra_functions(:,4)
        ref%dlnT(:) = ra_functions(:,10)

        If (abs(Luminosity) .gt. heating_eps) Then
            ra_constants(10) = Luminosity
        Endif

        If (abs(Heating_Integral) .gt. heating_eps) Then
            ra_constants(10) = Heating_Integral
        Endif

        ref%heating(:) = ra_functions(:,6)/(ref%density*ref%temperature)*ra_constants(10)
        
        ref%Coriolis_Coeff = ra_constants(1)
        If (Angular_Velocity .gt. 0) Then
            ref%Coriolis_Coeff  = 2.0d0*Angular_velocity
            ra_constants(1) = ref%Coriolis_Coeff
        Endif
        ref%dpdr_w_term(:) = ra_constants(3)*ra_functions(:,1)
        ref%pressure_dwdr_term(:)= - ref%dpdr_w_term(:) 
        ref%viscous_amp(:) = 2.0/ref%temperature(:)*ra_constants(8)
        ref%Lorentz_Coeff = ra_constants(4)
        ref%ohmic_amp(:) = ra_constants(9)/(ref%density(:)*ref%temperature(:))

        ref%dsdr(:)     = ra_functions(:,14)

    End Subroutine Get_Custom_Reference

    Subroutine Write_Equation_Coefficients_File(filename)
        Character*120, Intent(In), Optional :: filename
        Character*120 :: ref_file
        Integer :: i, k, pi_integer
        pi_integer = 314

        If (present(filename)) Then
            ref_file = Trim(my_path)//filename
        Else
            ref_file = Trim(my_path)//'equation_coefficients'
        Endif

        If (my_rank .eq. 0) Then
            Open(unit=15, file=ref_file, form='unformatted', status='replace', access='stream')

            Write(15) pi_integer
            Write(15) eqn_coeff_version
            ra_constant_set(:) = 1
            ra_function_set(:) = 1
            Write(15) (ra_constant_set(i), i=1,n_ra_constants)
            Write(15) (ra_function_set(i), i=1,n_ra_functions)
            Write(15) (ra_constants(i), i=1,n_ra_constants)
            Write(15) n_r
            Write(15) (radius(i), i=1,n_r)
            Do k=1, n_ra_functions
                Write(15) (ra_functions(i,k), i=1,n_r)
            Enddo

            Close(15)
        Endif

    End Subroutine Write_Equation_Coefficients_File

    Subroutine Read_Custom_Reference_File(filename)
        Character*120, Intent(In) :: filename
        Character*120 :: ref_file
        Integer :: pi_integer,nr_ref, eqversion
        Integer :: i, k, j, n_scalars
        Integer :: cset(1:n_ra_constants), fset(1:n_ra_functions)
        Real*8  :: input_constants(1:n_ra_constants)
        Real*8, Allocatable :: ref_arr_old(:,:), rtmp(:), rtmp2(:)
        Real*8, Allocatable :: old_radius(:)
        Character*12 :: dstring
        Character*8 :: dofmt = '(ES12.5)'
        Character(len=2) :: ind

        cset(:) = 0
        input_constants(:) = 0.0d0

        
        ref_file = Trim(my_path)//filename


        Open(unit=15,file=ref_file,form='unformatted', status='old',access='stream')

        !Verify Endianness
        Read(15)pi_integer
        If (pi_integer .ne. 314) Then
            close(15)
            Write(6,*)'Trying to convert.  pi = : ', pi_integer
            Open(unit=15,file=ref_file,form='unformatted', status='old', &
                 CONVERT = 'BIG_ENDIAN' , access='stream')
            Read(15)pi_integer
            If (pi_integer .ne. 314) Then
                Close(15)
                Write(6,*)'Trying to convert again.  pi is now: ', pi_integer
                Open(unit=15,file=ref_file,form='unformatted', status='old', &
                 CONVERT = 'LITTLE_ENDIAN' , access='stream')
                Read(15)pi_integer
                Write(6,*)'My final value of pi is: ', pi_integer
            Endif
        Endif

        If (pi_integer .eq. 314) Then

            ! Read in constants and their 'set' flags
            Read(15) eqversion
            Read(15) cset(1:n_ra_constants)
            Read(15) fset(1:n_ra_functions)
            Read(15) input_constants(1:n_ra_constants)
            
            ! Cset(i) is 1 if a constant(i) was set; it is 0 otherwise.
            ! The logic below deals with a constant set in both the reference
            ! file and in main_input.  Main_input values take precedence if
            ! override_constant(s) is set or if the reference file constant 
            ! was not set.
            Do i = 1, n_ra_constants
                If ( (.not. override_constants) .and. (.not. override_constant(i)) ) Then
                    ra_constants(i) = ra_constants(i) + cset(i)*(input_constants(i)-ra_constants(i))
                Endif
            Enddo

            ! determine which functions/constants were set by the user
            ra_function_set(:) = fset(:)
            Do i = 1, n_ra_constants
                If ((cset(i) .eq. 1) .or. override_constant(i) .or. override_constants) Then
                    ra_constant_set(i) = 1
                Endif
            Enddo

            ! Print the values of the constants
            Do k = 1, n_ra_constants
                If (my_rank .eq. 0) Then
                    Write(ind, '(I2)') k
                    Write(dstring,dofmt) ra_constants(k)
                    Call stdout%print('c_'//Adjustl(ind)//' = '//Trim(dstring))
                    !Write(6,*)'c: ', k, ra_constants(k)
                Endif
            Enddo

            ! Read the reference file's radial grid
            Read(15) nr_ref
            Allocate(ref_arr_old(1:nr_ref,1:n_ra_functions)) 
            Allocate(old_radius(1:nr_ref))

            Read(15)(old_radius(i),i=1,nr_ref)
            Do k = 1, n_ra_functions
                Read(15)(ref_arr_old(i,k) , i=1 , nr_ref)
            Enddo

            !Check to see if radius is tabulated in ascending or descending order.
            !If it is found to be in ascending order, reverse the radius and the 
            !input array of functions
            If (old_radius(1) .lt. old_radius(nr_ref)) Then

                If (my_rank .eq. 0) Write(6,*)'Reversing Radial Indices in Custom Ref File!'

                Allocate(rtmp(1:nr_ref))

                rtmp = old_radius
                Do i = 1, nr_ref
                    old_radius(i) = rtmp(nr_ref-i+1)
                Enddo

                Do k = 1, n_ra_functions
                    rtmp(:) = ref_arr_old(:,k)
                    Do i = 1, nr_ref
                        ref_arr_old(i,k) = rtmp(nr_ref-i+1)
                    Enddo
                Enddo

                DeAllocate(rtmp)

            Endif

            Close(15)
            custom_reference_read = .true.

            If (nr_ref .ne. n_r) Then
                !Interpolate onto the current radial grid if necessary
                !Note that the underlying assumption here is that same # of grid points
                ! means same grid - come back to this later for generality
                Allocate(   rtmp2(1:n_r))
                Allocate( rtmp(1:nr_ref))

                Do k = 1, n_ra_functions

                    rtmp(:) = ref_arr_old(:,k)
                    rtmp2(:) = 0.0d0

                    Call Spline_Interpolate(rtmp, old_radius, rtmp2, radius)

                    ra_functions(1:n_r,k) = rtmp2
                Enddo

                DeAllocate(rtmp,rtmp2)
            Else

                ! Bit redundant here, but may want to do filtering on ref_arr array
                ra_functions(1:n_r,1:n_ra_functions) = &
                       ref_arr_old(1:n_r,1:n_ra_functions)

                If (my_rank .eq. 0) Then
                    call stdout%print(" WARNING:  nr = nr_old.  Assuming grids are the same.")
                Endif
            Endif
            DeAllocate(ref_arr_old,old_radius)
            
            ! Finally, if the logarithmic derivatives of rho, T, nu, kappa, kappa_chi and eta were
            ! not specified, then we compute them here.
            ! only calculate the log derivative if the function was set, otherwise there
            ! are divide by zero issues
            If ((fset(8) .eq. 0) .and. (fset(1) .eq. 1)) Then
                Call log_deriv(ra_functions(:,1), ra_functions(:,8)) ! dlnrho
            Endif
            If ((fset(9) .eq. 0) .and. (fset(8) .eq. 1)) Then
                Call log_deriv(ra_functions(:,8), ra_functions(:,9), no_log=.true.) !d2lnrho
            Endif
            If ((fset(10) .eq. 0) .and. (fset(4) .eq. 1)) Then
                Call log_deriv(ra_functions(:,4), ra_functions(:,10)) !dlnT
            Endif
            If ((fset(11) .eq. 0) .and. (fset(3) .eq. 1)) Then
                Call log_deriv(ra_functions(:,3), ra_functions(:,11)) !dlnnu
            Endif
            If ((fset(12) .eq. 0) .and. (fset(5) .eq. 1)) Then
                Call log_deriv(ra_functions(:,5), ra_functions(:,12)) !dlnkappa
            Endif
            If ((fset(13) .eq. 0) .and. (fset(7) .eq. 1)) Then
                Call log_deriv(ra_functions(:,7), ra_functions(:,13)) !dlneta
            Endif
            n_scalars = n_active_scalars + n_passive_scalars
            do i = 0, (n_scalars - 1)
              If ((fset(16+i*2) .eq. 0) .and. (fset(15+i*2) .eq. 1)) Then
                  Call log_deriv(ra_functions(:,15+i*2), ra_functions(:,16+i*2)) !dlnkappa_chi
              Endif
            end do
        Else
            Write(6,*)'Error.  This file appears to be corrupt (check Endian convention).'
            Write(6,*)'Pi integer: ', pi_integer
        Endif

        ! only used if user wants to change reference_type=1,2,3
        If (with_custom_reference) Then
            Do i=1,n_ra_constants
                j = with_custom_constants(i)
                If ((j .gt. 0) .and. (j .le. n_ra_constants)) Then
                    If (ra_constant_set(j) .eq. 1) Then
                        use_custom_constant(j) = .true.
                    Else
                        If (my_rank .eq. 0) Then
                            Write(6,*)' '
                            Write(6,*)'You set with_custom_constant: ', j
                            Write(6,*)'But this constant was not set in either main_input or '
                            Write(6,*)'the custom reference file.  Selection will be ignored.'
                            Write(6,*)' '
                        Endif
                    Endif
                Endif
            Enddo

            Do i=1,n_ra_functions
                j = with_custom_functions(i)
                If ((j .gt. 0) .and. (j .le. n_ra_functions)) Then
                    use_custom_function(j) = .true.
                    If (ra_function_set(j) .eq. 1) Then
                        use_custom_function(j) = .true.
                    Else
                        If (my_rank .eq. 0) Then
                            Write(6,*)' '
                            Write(6,*)'You set with_custom_function: ', j
                            Write(6,*)'But this function was not set in either main_input or '
                            Write(6,*)'the custom reference file.  Selection will be ignored.'
                            Write(6,*)' '
                        Endif
                    Endif
                Endif
            Enddo
        Endif

    End Subroutine Read_Custom_Reference_File

    Subroutine Log_Deriv(arr1,arr2, no_log)
        Implicit None
        Real*8, Intent(In)    :: arr1(:)
        Real*8, Intent(InOut) :: arr2(:)
        Real*8, Allocatable   :: dtemp(:,:,:,:),dtemp2(:,:,:,:)
        Logical, Optional     :: no_log

        ! Computes logarithmic derivative of arr1 with respect to radius.
        ! Result is stored in arr2.
        ! Arr1 is assumed to be in physical space.
        ! Set no_log = .true. to take normal derivative.

        Allocate(dtemp(1:n_r,1,1,2))
        Allocate(dtemp2(1:n_r,1,1,2))

        dtemp(:,:,:,:) = 0.0d0
        dtemp2(:,:,:,:) = 0.0d0
        dtemp(1:n_r,1,1,1) = arr1(1:n_r)

        ! Transform to spectral space & de-alias
        Call gridcp%to_Spectral(dtemp,dtemp2)
        dtemp2((n_r*2)/3:n_r,1,1,1) = 0.0d0

        ! Take the derivative & de-alias
        Call gridcp%d_by_dr_cp(1,2,dtemp2,1)
        dtemp2((n_r*2)/3:n_r,1,1,2) = 0.0d0 

        !Transform back to physical space.
        Call gridcp%From_Spectral(dtemp2,dtemp)
        arr2(:) = dtemp(:,1,1,2)
        
        ! If desired, convert to logarithmic derivative (default)
        If (.not. present(no_log)) Then
            arr2(:) = arr2(:)/arr1(:)
        Endif

        DeAllocate(dtemp,dtemp2)

    End Subroutine log_deriv

    Subroutine Restore_Reference_Defaults
        Implicit None
        !Restore all values in this module to their default state.
        !Deallocates all allocatable module variables.
        reference_type =1
        heating_type = 0
        Luminosity =0.0d0

        pressure_specific_heat = 0.0d0 ! CP (not CV)
        poly_n = 0.0d0
        poly_Nrho = 0.0d0
        poly_mass = 0.0d0
        poly_rho_i = 0.0d0

        Angular_Velocity = 1.0d0

        Rayleigh_Number         = 1.0d0
        Ekman_Number            = 1.0d0
        Prandtl_Number          = 1.0d0
        Magnetic_Prandtl_Number = 1.0d0
        gravity_power           = 0.0d0

        custom_reference_file ='nothing'

        If (allocated(s_conductive)) DeAllocate(s_conductive)
        If (allocated(ref%Density)) DeAllocate(ref%density)
        If (allocated(ref%dlnrho)) DeAllocate(ref%dlnrho)
        If (allocated(ref%d2lnrho)) DeAllocate(ref%d2lnrho)
        If (allocated(ref%Temperature)) DeAllocate(ref%Temperature)
        If (allocated(ref%dlnT)) DeAllocate(ref%dlnT)
        If (allocated(ref%dsdr)) DeAllocate(ref%dsdr)
        If (allocated(ref%Buoyancy_Coeff)) DeAllocate(ref%Buoyancy_Coeff)
        If (allocated(ref%chi_buoyancy_coeff)) DeAllocate(ref%chi_buoyancy_coeff)
        If (allocated(ref%Heating)) DeAllocate(ref%Heating)

    End Subroutine Restore_Reference_Defaults


    !//////////////////////////////////////////////////////////////////////////
    ! IV.  Subroutines used to define the transport coefficients

    Subroutine Initialize_Transport_Coefficients()
        Implicit None
        Integer :: i
        Real*8, Allocatable :: temp_functions(:,:), temp_constants(:)
        Logical :: restore

        restore = .false.

        Call Allocate_Transport_Coefficients

        If ((.not. custom_reference_read) .and. &
            ((nu_type .eq. 3) .or. (kappa_type .eq. 3) .or. (eta_type .eq. 3))) Then
            Allocate(temp_functions(1:n_r, 1:n_ra_functions))
            Allocate(temp_constants(1:n_ra_constants))
            temp_functions(:,:) = ra_functions(:,:)
            temp_constants(:) = ra_constants(:)
            restore = .true.
            Call Read_Custom_Reference_File(custom_reference_file)
        EndIf

        Call Initialize_Diffusivity(nu,dlnu,nu_top,nu_type,nu_power,5,3,11)
        Call Initialize_Diffusivity(kappa,dlnkappa,kappa_top,kappa_type,kappa_power,6,5,12)
        do i = 1, n_active_scalars
          Call Initialize_Diffusivity(kappa_chi_a(i,:),dlnkappa_chi_a(i,:),&
                                      kappa_chi_a_top(i),kappa_chi_a_type(i),kappa_chi_a_power(i),&
                                      11+(i-1)*2,15+(i-1)*2,16+(i-1)*2)
        end do
        do i = 1, n_passive_scalars
          Call Initialize_Diffusivity(kappa_chi_p(i,:),dlnkappa_chi_p(i,:),&
                                      kappa_chi_p_top(i),kappa_chi_p_type(i),kappa_chi_p_power(i),&
                                      11+(n_active_scalars+i-1)*2,15+(n_active_scalars+i-1)*2,16+(n_active_scalars+i-1)*2)
        end do

        If (viscous_heating) Then
            Allocate(viscous_heating_coeff(1:N_R))
            viscous_heating_coeff(1:N_R) = ref%viscous_amp(1:N_R)*nu(1:N_R)
        Endif

        If (magnetism) Then

            Call Initialize_Diffusivity(eta,dlneta,eta_top,eta_type,eta_power,7,7,13)
            If (ohmic_heating) Then
                Allocate(ohmic_heating_coeff(1:N_R))
                ohmic_heating_coeff(1:N_R) = ref%ohmic_amp(1:N_R)*eta(1:N_R)
            Endif
        Else
            eta(:)    = 0.0d0 ! eta was already allocated, but never initialized since this
            dlneta(:) = 0.0d0 ! run has magnetism = False. Explicitly set eta to zero
        Endif

        If (restore) Then

            If (eta_type .eq. 3) Then
                temp_functions(:,7)  = ra_functions(:,7)
                temp_functions(:,13) = ra_functions(:,13)
                temp_constants(7)    = ra_constants(7)
            Endif

            If (kappa_type .eq. 3) Then
                temp_functions(:,5)  = ra_functions(:,5)
                temp_functions(:,12) = ra_functions(:,12)
                temp_constants(6)    = ra_constants(6)
            Endif

            do i = 0, n_active_scalars-1
              If (kappa_chi_a_type(i+1) .eq. 3) Then
                  temp_functions(:,15+i*2) = ra_functions(:,15+i*2)
                  temp_functions(:,16+i*2) = ra_functions(:,16+i*2)
                  temp_constants(11+i*2)   = ra_constants(11+i*2)
              Endif
            end do

            do i = 0, n_passive_scalars-1
              If (kappa_chi_p_type(i+1) .eq. 3) Then
                  temp_functions(:,15+(n_active_scalars+i)*2) = ra_functions(:,15+(n_active_scalars+i)*2)
                  temp_functions(:,16+(n_active_scalars+i)*2) = ra_functions(:,16+(n_active_scalars+i)*2)
                  temp_constants(11+(n_active_scalars+i)*2)   = ra_constants(11+(n_active_scalars+i)*2)
              Endif
            end do

            If (nu_type .eq. 3) Then
                temp_functions(:,3)  = ra_functions(:,3)
                temp_functions(:,11) = ra_functions(:,11)
                temp_constants(5)    = ra_constants(5)
            Endif

            ra_constants(:) = temp_constants(:)
            ra_functions(:,:) = temp_functions(:,:)
            DeAllocate(temp_functions, temp_constants)


        Endif

        Call Compute_Diffusion_Coefs()

    End Subroutine Initialize_Transport_Coefficients

    Subroutine Allocate_Transport_Coefficients()
        Implicit None

        Allocate(nu(1:N_r))
        Allocate(dlnu(1:N_r))
        Allocate(kappa(1:N_r))
        Allocate(dlnkappa(1:N_r))
        Allocate(kappa_chi_a(n_active_scalars,1:N_r))
        Allocate(dlnkappa_chi_a(n_active_scalars,1:N_r))
        Allocate(kappa_chi_p(n_passive_scalars,1:N_r))
        Allocate(dlnkappa_chi_p(n_passive_scalars,1:N_r))
        Allocate(eta(1:N_R))
        Allocate(dlneta(1:N_R))

    End Subroutine Allocate_Transport_Coefficients

    Subroutine Initialize_Diffusivity(x,dlnx,xtop,xtype,xpower,ci,fi,dlnfi)
        Implicit None
        Real*8, Intent(InOut) :: x(:), dlnx(:)
        Real*8, Intent(InOut) :: xtop
        Integer, Intent(In) :: ci, fi, dlnfi, xtype
        Real*8, Intent(In) :: xpower
        Character(len=2) :: ind

        If (reference_type .eq. 4) Then
            If (xtop .le. 0) Then
                If (ra_constant_set(ci) .eq. 0) Then
                    If (my_rank .eq. 0) Then
                        Write(ind, '(I2)') ci
                        Call stdout%print('ERROR: constant c_'//Trim(Adjustl(ind))//' must be set in the custom reference file')
                    Endif
                Else
                    xtop = ra_constants(ci)
                Endif
            Endif
        Endif

        Select Case(xtype)
            Case(1)
                x(:) = xtop
                dlnx(:) = 0.0d0
                ra_constants(ci) = xtop
                ra_functions(:,fi) = 1.0d0
                ra_functions(:,dlnfi) = 0.0d0
            Case(2)
                Call vary_with_density(x,dlnx,xtop, xpower)
                ra_constants(ci) = xtop
                ra_functions(:,fi) = x(:)/xtop
                ra_functions(:,dlnfi) = dlnx
            Case(3)
                If ((ra_function_set(fi) .eq. 1) .and. (ra_constant_set(ci) .eq. 1)) Then
                    x(:) = ra_constants(ci)*ra_functions(:,fi)
                    dlnx(:) = ra_functions(:,dlnfi)
                    xtop = x(1)
                    ! Nothing to be done here for functions and constants -- completely set
                ElseIf ((ra_function_set(fi) .eq. 1) .and. (ra_constant_set(ci) .eq. 0)) Then
                    ra_constants(ci) = xtop
                    x(:) = xtop*ra_functions(:,fi)/ra_functions(1,fi)
                    dlnx(:) = ra_functions(:,dlnfi)
                    xtop = x(1)
                Else
                    If (my_rank .eq. 0) Then
                        Write(ind, '(I2)') fi
                        Call stdout%print('ERROR: function f_'//Adjustl(ind)//' must be set in the custom reference file')
                    EndIf
                EndIf

        End Select

    End Subroutine Initialize_Diffusivity

    Subroutine Vary_With_Density(coeff, dln, coeff_top, coeff_power)
        Implicit None
        Real*8, Intent(InOut) :: coeff(:), dln(:)
        Real*8, Intent(In) :: coeff_top, coeff_power

        ! Computes a transport coefficient and its logarithmic derivative
        ! using a density-dependent form for the coefficient:
        !        coeff = coeff_top*(rho/rho_top)**coeff_power
        coeff = coeff_top*(ref%density/ref%density(1))**coeff_power
        dln = coeff_power*ref%dlnrho

    End Subroutine Vary_With_Density

    Subroutine Restore_Transport_Defaults
        Implicit None

        If (Allocated(nu))           DeAllocate(nu)
        If (Allocated(kappa))        DeAllocate(kappa)
        If (Allocated(kappa_chi_a))  DeAllocate(kappa_chi_a)
        If (Allocated(kappa_chi_p))  DeAllocate(kappa_chi_p)
        If (Allocated(eta))          DeAllocate(eta)
        If (Allocated(dlnu))         DeAllocate(dlnu)
        If (Allocated(dlnkappa))     DeAllocate(dlnkappa)
        If (Allocated(dlnkappa_chi_a)) DeAllocate(dlnkappa_chi_a)
        If (Allocated(dlnkappa_chi_p)) DeAllocate(dlnkappa_chi_p)
        If (Allocated(dlneta))       DeAllocate(dlneta)

        If (allocated(W_Diffusion_Coefs_0) ) DeAllocate( W_Diffusion_Coefs_0)
        If (allocated(W_Diffusion_Coefs_1) ) DeAllocate( W_Diffusion_Coefs_1)

        If (allocated(dW_Diffusion_Coefs_0)) DeAllocate(dW_Diffusion_Coefs_0)
        If (allocated(dw_Diffusion_Coefs_1)) DeAllocate(dW_Diffusion_Coefs_1)
        If (allocated(dW_diffusion_coefs_2)) DeAllocate(dW_Diffusion_Coefs_2)

        If (allocated(S_Diffusion_Coefs_1) ) DeAllocate( S_Diffusion_Coefs_1)

        If (allocated(Z_Diffusion_Coefs_1) ) DeAllocate( Z_Diffusion_Coefs_1)
        If (allocated(Z_Diffusion_Coefs_0) ) DeAllocate( Z_Diffusion_Coefs_0)

        If (allocated(A_Diffusion_Coefs_1) ) DeAllocate( A_Diffusion_Coefs_1)

        kappa_type =1
        nu_type = 1
        eta_type = 1

        nu_top = 1.0d0
        kappa_top = 1.0d0
        eta_top = 1.0d0

        nu_power = 0
        eta_power = 0
        kappa_power = 0

        kappa_chi_a_type = 1
        kappa_chi_a_top = 1.0d0
        kappa_chi_a_power = 1.0d0
        kappa_chi_p_type = 1
        kappa_chi_p_top = 1.0d0
        kappa_chi_p_power = 1.0d0

    End Subroutine Restore_Transport_Defaults

    Subroutine Compute_Diffusion_Coefs()
        Implicit None
        ! These coefficients are nonzero only when nu and/or rho vary in radius
        ! They multiply derivatives of the field variables when
        ! constructing the diffusion terms in Sphere_Linear_Terms.F90.
        !////////////////////////////////////////+
        ! W Coefficients for W Equation
        Allocate(W_Diffusion_Coefs_0(1:N_R))
        Allocate(W_Diffusion_Coefs_1(1:N_R))
        W_Diffusion_Coefs_0 =     -nu*(4.0d0/3.0d0)*( dlnu*ref%dlnrho + ref%d2lnrho + ref%dlnrho/radius + &
            & 3.0d0*dlnu/radius )
        W_Diffusion_Coefs_1 = nu*(2.0d0*dlnu-ref%dlnrho/3.0d0)

        !/////////////////////////////////////
        ! W Coefficients for dWdr equation
        Allocate(DW_Diffusion_Coefs_0(1:N_R))
        Allocate(DW_Diffusion_Coefs_1(1:N_R))
        Allocate(DW_Diffusion_Coefs_2(1:N_R))
        DW_Diffusion_Coefs_2 = dlnu-ref%dlnrho
        DW_Diffusion_Coefs_1 = ref%d2lnrho+(2.0d0)/radius*ref%dlnrho+2.0d0/radius*dlnu+dlnu*ref%dlnrho
        DW_Diffusion_Coefs_0 = 2.0d0*ref%dlnrho/3.0d0+dlnu      !pulled out 2/r since that doesn't depend on rho or nu
            !include the factor of nu in these coefficients (and add minus sign for coefs 1 and 0)
        DW_Diffusion_Coefs_2 =  DW_Diffusion_Coefs_2*nu
        DW_Diffusion_Coefs_1 = -DW_Diffusion_Coefs_1*nu
        DW_Diffusion_Coefs_0 = -DW_Diffusion_Coefs_0*nu
        !//////////////////////////////////////// +
        ! S Coefficients for S Equation
        Allocate(S_Diffusion_Coefs_1(1:N_R))
        S_diffusion_Coefs_1 = kappa*(dlnkappa+ref%dlnrho+ref%dlnT)
        !//////////////////////////////////////// +
        ! chi Coefficients for chi Equation
        Allocate(chi_a_Diffusion_Coefs_1(n_active_scalars,1:N_R))
        chi_a_diffusion_Coefs_1 = kappa_chi_a*dlnkappa_chi_a
        Allocate(chi_p_Diffusion_Coefs_1(n_passive_scalars,1:N_R))
        chi_p_diffusion_Coefs_1 = kappa_chi_p*dlnkappa_chi_p
        !//////////////////////////////////////// +
        ! Z Coefficients for the Z Equation
        Allocate(Z_Diffusion_Coefs_0(1:N_R))
        Allocate(Z_Diffusion_Coefs_1(1:N_R))
        Z_Diffusion_Coefs_0 = -nu*( 2.0d0*dlnu/radius + ref%dlnrho*dlnu + &
            & ref%d2lnrho+2.0d0*ref%dlnrho/radius)
        Z_Diffusion_Coefs_1 = nu*(dlnu-ref%dlnrho)

        !////////////////////////////////////////
        ! A (vector potential) Coefficients
        If (magnetism) Then
            Allocate(A_Diffusion_Coefs_1(1:N_R))
            A_Diffusion_Coefs_1 = eta*dlneta
        Endif

    End Subroutine Compute_Diffusion_Coefs

End Module PDE_Coefficients<|MERGE_RESOLUTION|>--- conflicted
+++ resolved
@@ -705,16 +705,9 @@
         Allocate(temp_functions(1:n_r, 1:n_ra_functions))
         Allocate(temp_constants(1:n_ra_constants))
         temp_functions(:,:) = ra_functions(:,:)
-<<<<<<< HEAD
         
         ! Note that ra_constants is allocated up to max_ra_constants
         temp_constants(:) = ra_constants(1:n_ra_constants)
-=======
-
-        ! Note that ra_constants is allocated up to max_ra_constants
-        temp_constants(:) = ra_constants(1:n_ra_constants)
-
->>>>>>> c1079f6a
 
         Call Read_Custom_Reference_File(custom_reference_file)
 
@@ -740,7 +733,6 @@
             temp_constants(2) = ra_constants(2)
         Endif
 
-<<<<<<< HEAD
         If (use_custom_function(14)) Then
             If (my_rank .eq. 0) Then
                 Call stdout%print('Background temperature/entropy gradient is set to:')
@@ -751,9 +743,6 @@
             temp_functions(:,14) = ra_functions(:,14)
         Endif
 
-
-=======
->>>>>>> c1079f6a
         ra_constants(1:n_ra_constants) = temp_constants(:)
         ra_functions(:,:) = temp_functions(:,:)
         DeAllocate(temp_functions, temp_constants)
