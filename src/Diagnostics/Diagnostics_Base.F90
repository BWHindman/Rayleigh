!
!  Copyright (C) 2018 by the authors of the RAYLEIGH code.
!
!  This file is part of RAYLEIGH.
!
!  RAYLEIGH is free software; you can redistribute it and/or modify
!  it under the terms of the GNU General Public License as published by
!  the Free Software Foundation; either version 3, or (at your option)
!  any later version.
!
!  RAYLEIGH is distributed in the hope that it will be useful,
!  but WITHOUT ANY WARRANTY; without even the implied warranty of
!  MERCHANTABILITY or FITNESS FOR A PARTICULAR PURPOSE.  See the
!  GNU General Public License for more details.
!
!  You should have received a copy of the GNU General Public License
!  along with RAYLEIGH; see the file LICENSE.  If not see
!  <http://www.gnu.org/licenses/>.
!


#include "indices.F"
Module Diagnostics_Base
    !//////////////////////////////////////////////////////////
    ! This module holds common variables that may be accessed
    ! by any diagnostics routine.  These variables are primarily
    ! temporary, allocatable arrays and the output menu codes.
    Use ProblemSize
    Use Spherical_IO
    Use Fields
    Use Math_Constants
    Use ReferenceState
    Use TransportCoefficients

    Implicit None

    !/////////////////////////////////////////////////////////
    !  Diagnostic Quantity Codes
    !  Reynolds decompositions are often used in the outputs.
    !  As a result, some shorthand is used as follows:
    !   "m" and "< >" denote the azimuthal OR spherical mean.
    !   "p" and " ' " denote perturbations about that mean





    !////////////////////////////////////////////////////////////
    ! First, we include all system variables and their gradients

    include "velocity_field_codes.F"
    include "mass_flux_codes.F"
    include "vorticity_field_codes.F"
    include "kinetic_energy_codes.F"

    include "thermal_field_codes.F"
    include "thermal_energy_codes.F"

    include "magnetic_field_codes.F"
    include "current_density_codes.F"
    include "magnetic_energy_codes.F"

    include "momentum_equation_codes.F"
    include "thermal_equation_codes.F"
    include "induction_equation_codes.F"

    include "amom_equation_codes.F"
    include "ke_equation_codes.F"
    include "me_equation_codes.F"
    

    ! We have some "known" outputs as well that allow us to verify that
    ! the spherical_io interface is functional
    Integer, Parameter :: dcheck_off = meq_off+ 100  !2100
    Integer, Parameter :: diagnostic1 = dcheck_off+1
    Integer, Parameter :: diagnostic2 = dcheck_off+2
    Integer, Parameter :: test_y11 = dcheck_off+3
    Integer, Parameter :: test_y22 = dcheck_off+4
    Integer, Parameter :: test_y22_sq = dcheck_off+5


    !//////////////////////////////////////////////////////////
    !  Custom Outputs:  range from ...
    Integer, Parameter :: custom_offset = dcheck_off+100 !2200
    Integer, Parameter :: cross_helicity      = custom_offset + 1 ! v dot B
    Integer, Parameter :: turb_cross_helicity = custom_offset+2
    Integer, Parameter :: ell0_vr = custom_offset+3
    Integer, Parameter :: ell0_tvar = custom_offset+4
    Integer, Parameter :: ell0_dpdr = custom_offset+5




<<<<<<< HEAD
    !//////////////////////////////////////////////////////////
    !  Turbulent kinetic energy generation
    Integer, Parameter :: turbke_offset = custom_offset+500


    Integer, Parameter :: production_buoyant_pKE   = turbke_offset + 1    ! Buoyant Production of turbulent kinetic energy
    !Integer, Parameter :: production_shear_pKE     = turbke_offset + 2        ! Shear Production of turbulent kinetic energy
    Integer, Parameter :: dissipation_viscous_pKE  = turbke_offset + 3    ! Viscous Dissipation of turbulent kinetic energy
    Integer, Parameter :: transport_pressure_pKE   = turbke_offset + 4    ! Pressure Transport of turbulent kinetic energy
    Integer, Parameter :: transport_viscous_pKE    = turbke_offset + 5        ! Viscous Transport of turbulent kinetic energy
    Integer, Parameter :: transport_turbadvect_pKE = turbke_offset + 6    ! Turbulent Advective Transport of turbulent kinetic energy
    Integer, Parameter :: transport_meanadvect_pKE = turbke_offset + 7    ! Mean Advective Transport of turbulent kinetic energy
    Integer, Parameter :: rflux_pressure_pKE       = turbke_offset + 8        ! Radial Pressure Flux of turbulent kinetic energy
    Integer, Parameter :: rflux_viscous_pKE        = turbke_offset + 9            ! Radial Viscous Flux of turbulent kinetic energy
    Integer, Parameter :: rflux_turbadvect_pKE     = turbke_offset + 10        ! Radial Turbulent Advective Flux of turbulent kinetic energy
    Integer, Parameter :: rflux_meanadvect_pKE     = turbke_offset + 11        ! Radial Mean Advective Flux of turbulent kinetic energy
    Integer, Parameter :: thetaflux_pressure_pKE   = turbke_offset + 12    ! Colatitudinal Pressure Flux of turbulent kinetic energy
    Integer, Parameter :: thetaflux_viscous_pKE    = turbke_offset + 13    ! Colatitudinal Viscous Flux of turbulent kinetic energy
    Integer, Parameter :: thetaflux_turbadvect_pKE = turbke_offset + 14    ! Colatitudinal Turbulent Advective Flux of turbulent kinetic energy
    Integer, Parameter :: thetaflux_meanadvect_pKE = turbke_offset + 15    ! Colatitudinal Mean Advective Flux of turbulent kinetic energy

=======
    include "turbKE_codes.F"
>>>>>>> 0056b325
    include "axial_field_codes.F"


    !///////////////////////////////////
    Real*8, Allocatable :: qty(:,:,:)   ! This variable holds each quantity that we output
    Real*8, Allocatable :: tmp1(:,:,:), tmp4(:,:,:)  ! Work arrays  -- so sorry about the 4
    Real*8, Allocatable :: rweights(:), tweights(:), tmp1d(:)

    !//////////////////////////////////
    ! The ell0 and m0 _ values arrays contain, yes, the ell = 0 and m = 0 values of
    ! everything in buffer at output time.
    Real*8, Allocatable :: ell0_values(:,:), m0_values(:,:,:)

    ! This array will hold fluctuating quantities from the buffer { q - <q>}
    Real*8, Allocatable :: fbuffer(:,:,:,:)

    Logical :: azimuthal_mean = .true. ! when false, the m0_values are overwritten with the ell0_values

    !///////////////////////////////////////////////////////////////////////////
    ! A special buffer used for holding second derivatives at output time
    Type(SphericalBuffer) :: d2buffer
    ! ell0 and m0 values of those variables stored in d2buffer
    Real*8, Allocatable :: d2_ell0(:,:), d2_m0(:,:,:)

    ! This array will hold fluctuating quantities from the d2buffer { q - <q>}
    Real*8, Allocatable :: d2_fbuffer(:,:,:,:)


    ! Indices within the d2buffer
    Integer :: dvrdrdr, dvrdtdt, dvrdpdp, dvrdrdt, dvrdrdp, dvrdtdp
    Integer :: dvtdrdr, dvtdtdt, dvtdpdp, dvtdrdt, dvtdrdp, dvtdtdp
    Integer :: dvpdrdr, dvpdtdt, dvpdpdp, dvpdrdt, dvpdrdp, dvpdtdp

    Integer :: dtdrdr, dtdtdt, dtdpdp, dtdrdt, dtdrdp, dtdtdp
    Integer :: dpdrdr, dpdtdt, dpdpdp, dpdrdt, dpdrdp, dpdtdp

    Integer :: dbrdrdr, dbrdtdt, dbrdpdp, dbrdrdt, dbrdrdp, dbrdtdp
    Integer :: dbtdrdr, dbtdtdt, dbtdpdp, dbtdrdt, dbtdrdp, dbtdtdp
    Integer :: dbpdrdr, dbpdtdt, dbpdpdp, dbpdrdt, dbpdrdp, dbpdtdp

    Logical :: need_second_derivatives = .false.


    !////////////////////////////////////////////////////////////////////////////
    ! Variables related to mean-correction
    ! (we only correct radial terms, but retain logic for horizontal terms)
    Integer :: ncorrect = 0  ! Number of fields whose ell=0 mean we need to substract
    Real*8, Allocatable :: mean_3dbuffer(:,:,:,:)
    Real*8, Allocatable :: mean_ell0buffer(:,:)
    Integer :: cforce_r, cforce_theta, cforce_phi
    Integer :: aforce_r, aforce_theta, aforce_phi
    Integer :: aforcepp_r, aforcepp_theta, aforcepp_phi
    Integer :: aforcemm_r, aforcemm_theta, aforcemm_phi
    Integer :: vforce_r
    Integer :: lforce_r, lforcepp_r, lforcemm_r
Contains

    Subroutine Generate_Diagnostic_Labels()
        ! Define labels for our quantity codes
        Write(6,*)'A line of code.'
        !Call Load_Label(v_r,'V_r')
        !Call Load_Label(v_theta,'V_theta')
        !Call Load_Label(v_phi, 'V_phi')
    End Subroutine Generate_Diagnostic_Labels

    Subroutine Initialize_Diagnostics_Buffer()
        Logical :: dbtrans, dbconfig
        Logical :: test_reduce

        dbtrans = .false.
        dbconfig = .false.
        test_reduce = .false.

        Call cobuffer%init(field_count = cbfcount, config = 'p1a', &
            dynamic_transpose =dbtrans, dynamic_config = dbconfig, &
            hold_cargo = test_reduce, padding = pad_alltoall)
    End Subroutine Initialize_Diagnostics_Buffer


    Subroutine Compute_Fluctuations(buffer)
        Implicit None
        Integer :: r,k, t, j,jmax
        Real*8, Intent(InOut) :: buffer(1:,my_r%min:,my_theta%min:,1:)
        jmax = size(buffer,4)
        Allocate(fbuffer(1:n_phi,my_r%min:my_r%max,my_theta%min:my_theta%max,1:jmax))


        Do j = 1, jmax
            DO_PSI
                fbuffer(PSI,j) = buffer(PSI,j) - m0_values(PSI2,j)
            END_DO
        Enddo

    End Subroutine Compute_Fluctuations

    Subroutine DeAllocate_Fluctuations()
        Implicit None
        DeAllocate(fbuffer)
    End Subroutine DeAllocate_Fluctuations


End Module Diagnostics_Base<|MERGE_RESOLUTION|>--- conflicted
+++ resolved
@@ -88,34 +88,7 @@
     Integer, Parameter :: ell0_tvar = custom_offset+4
     Integer, Parameter :: ell0_dpdr = custom_offset+5
 
-
-
-
-<<<<<<< HEAD
-    !//////////////////////////////////////////////////////////
-    !  Turbulent kinetic energy generation
-    Integer, Parameter :: turbke_offset = custom_offset+500
-
-
-    Integer, Parameter :: production_buoyant_pKE   = turbke_offset + 1    ! Buoyant Production of turbulent kinetic energy
-    !Integer, Parameter :: production_shear_pKE     = turbke_offset + 2        ! Shear Production of turbulent kinetic energy
-    Integer, Parameter :: dissipation_viscous_pKE  = turbke_offset + 3    ! Viscous Dissipation of turbulent kinetic energy
-    Integer, Parameter :: transport_pressure_pKE   = turbke_offset + 4    ! Pressure Transport of turbulent kinetic energy
-    Integer, Parameter :: transport_viscous_pKE    = turbke_offset + 5        ! Viscous Transport of turbulent kinetic energy
-    Integer, Parameter :: transport_turbadvect_pKE = turbke_offset + 6    ! Turbulent Advective Transport of turbulent kinetic energy
-    Integer, Parameter :: transport_meanadvect_pKE = turbke_offset + 7    ! Mean Advective Transport of turbulent kinetic energy
-    Integer, Parameter :: rflux_pressure_pKE       = turbke_offset + 8        ! Radial Pressure Flux of turbulent kinetic energy
-    Integer, Parameter :: rflux_viscous_pKE        = turbke_offset + 9            ! Radial Viscous Flux of turbulent kinetic energy
-    Integer, Parameter :: rflux_turbadvect_pKE     = turbke_offset + 10        ! Radial Turbulent Advective Flux of turbulent kinetic energy
-    Integer, Parameter :: rflux_meanadvect_pKE     = turbke_offset + 11        ! Radial Mean Advective Flux of turbulent kinetic energy
-    Integer, Parameter :: thetaflux_pressure_pKE   = turbke_offset + 12    ! Colatitudinal Pressure Flux of turbulent kinetic energy
-    Integer, Parameter :: thetaflux_viscous_pKE    = turbke_offset + 13    ! Colatitudinal Viscous Flux of turbulent kinetic energy
-    Integer, Parameter :: thetaflux_turbadvect_pKE = turbke_offset + 14    ! Colatitudinal Turbulent Advective Flux of turbulent kinetic energy
-    Integer, Parameter :: thetaflux_meanadvect_pKE = turbke_offset + 15    ! Colatitudinal Mean Advective Flux of turbulent kinetic energy
-
-=======
     include "turbKE_codes.F"
->>>>>>> 0056b325
     include "axial_field_codes.F"
 
 
