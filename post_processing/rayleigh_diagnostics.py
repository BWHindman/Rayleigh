#
#  Copyright (C) 2018 by the authors of the RAYLEIGH code.
#
#  This file is part of RAYLEIGH.
#
#  RAYLEIGH is free software; you can redistribute it and/or modify
#  it under the terms of the GNU General Public License as published by
#  the Free Software Foundation; either version 3, or (at your option)
#  any later version.
#
#  RAYLEIGH is distributed in the hope that it will be useful,
#  but WITHOUT ANY WARRANTY; without even the implied warranty of
#  MERCHANTABILITY or FITNESS FOR A PARTICULAR PURPOSE.  See the
#  GNU General Public License for more details.
#
#  You should have received a copy of the GNU General Public License
#  along with RAYLEIGH; see the file LICENSE.  If not see
#  <http://www.gnu.org/licenses/>.
#

from __future__ import print_function
import numpy as np
import os
import glob

maxq = 4000

<<<<<<< HEAD
=======
def get_lut(quantities):
    """return the lookup table based on the quantity codes"""
    nq = len(quantities)
    lut = np.zeros(maxq) + maxq
    for i,q in enumerate(quantities):
        if ((0 <= q) and ( q <= maxq-1)): # quantity must be in [0, maxq-1]
            lut[q] = i
    return lut.astype('int32')

>>>>>>> 6bf32dc1
class Spherical_3D:
    """Rayleigh Spherical_3D Structure
    ----------------------------------
    self.basefilename                             : base filename
    self.nr                                       : number of radial points
    self.ntheta                                   : number of theta points
    self.nphi                                     : number of phi points sampled
    self.rs                                       : radial coordinates
    self.thetas                                   : co-latitudinal coordinates
    self.vals[qindex][0:nphi-1,0:ntheta=1,0:nr-1] : dictionary of values, indexed by qindex
    """
 
    def __init__(self,filename,path='Spherical_3D/'):
        """filename  : The reference state file to read.
           path      : The directory where the file is located (if not Spherical_3D)
        """
        self.basefilename = os.path.split(filename)[-1].split("_")[0]

        grid_file = path+self.basefilename+"_grid"
        fd = open(grid_file,'rb')
        bs = check_endian(fd,314,'int32')
        nr = swapread(fd,dtype='int32',count=1,swap=bs)
        ntheta = swapread(fd,dtype='int32',count=1,swap=bs)
        nphi = swapread(fd,dtype='int32',count=1,swap=bs)
        assert(nphi == 2*ntheta)

        self.nr = nr
        self.ntheta = ntheta
        self.nphi = nphi

        rs = swapread(fd,dtype='float64',count=self.nr,swap=bs)
        thetas = swapread(fd,dtype='float64',count=self.ntheta,swap=bs)
        fd.close()

        self.rs = rs
        self.thetas = thetas

        var_files = glob.glob1(path, self.basefilename+"_*")
        self.vals = {}
        for var_file in var_files:
          index = var_file.split("_")[-1]
          if index == "grid": continue
          fd = open(path+var_file, 'rb')
          self.vals[index] = swapread(fd,dtype='float64',count=nphi*ntheta*nr,swap=bs)

class RayleighTiming:

    def __init__(self,filename,byteswap=True):
        """filename  : The reference state file to read.
        """       
        fd = open(filename,'rb')
        # We read an integer to assess which endian the file was written in...
        #bs = check_endian(fd,314,'int32')
        bs = byteswap
        self.ncol    = swapread(fd,dtype='int32',count=1,swap=bs)
        self.nrow    = swapread(fd,dtype='int32',count=1,swap=bs)
        self.ntimers = swapread(fd,dtype='int32',count=1,swap=bs)
        self.nr      = swapread(fd,dtype='int32',count=1,swap=bs)
        self.lmax    = swapread(fd,dtype='int32',count=1,swap=bs)
        self.niter   = swapread(fd,dtype='int32',count=1,swap=bs)
        self.np = self.nrow*self.ncol
        self.col_rank = np.reshape(swapread(fd,dtype='int32',count=self.np,swap=bs),(self.np), order = 'F')
        self.row_rank = np.reshape(swapread(fd,dtype='int32',count=self.np,swap=bs),(self.np), order = 'F')
        tcount = self.np*self.ntimers
        self.times = np.reshape(swapread(fd,dtype='float64',count=tcount,swap=bs),
                        (self.ntimers,self.np), order = 'F')

        self.names = ['Main Loop', 'Legendre Transform', 'FFT',
                      'Implicit Solve', 'Row Transpose', 'Column Transpose',
                      'Hybrid Space (Return)', 'Hybrid Space (Forward)',
                      'Physical Space', 'Post Solve', 'D_by_Dphi', 'Nonlinear Terms',
                      'Sin(theta) Division', 'CFL Calculation', 'NULL', 
                      'Linear Coefficients/Implicit Matrix Computation',
                      'Run Initialization', 'Checkpointing (Read)', 'Checkpointing (Write)',
                      'Total Runtime'] 

class RayleighProfile:
    """Rayleigh Reference State Structure
    ----------------------------------
    self.nr         : number of radial points
    self.nq         : number of quantities in the 2-D structure file
    self.radius      : radial coordinates
    self.vals        : vals[0:nr-1,0:nq-1]

    """

    def __init__(self,filename='none'):
        """filename  : The reference state file to read.
           path      : The directory where the file is located (if full path not in filename
        """
        if (filename != 'none'):
            
            fd = open(filename,'rb')
            # We read an integer to assess which endian the file was written in...
            bs = check_endian(fd,314,'int32')
            
            nr = swapread(fd,dtype='int32',count=1,swap=bs)
            n2 = swapread(fd,dtype='int32',count=1,swap=bs)
            nq = n2-1
            tmp = np.reshape(swapread(fd,dtype='float64',count=nr,swap=bs),(nr,1), order = 'F')
            self.radius      = tmp[:,0]
            tmp2 = np.reshape(swapread(fd,dtype='float64',count=nq*nr,swap=bs),(nr,nq), order = 'F')
            self.nr = nr
            self.nq = nq
            self.vals = tmp2[:,:]
        else:
            self.nr = 0
            self.nq = 0
            self.vals = []
            # we initialize the object and set its attributes later

        fd.close()

class RayleighArray:
    """Rayleigh 2-D Array Structure
    ----------------------------------
    self.nx         : number of x
    self.ny         : number of y-values in the 2-D structure file
    self.vals        : vals[0:nr-1,0:nq-1]

    """

    def __init__(self,filename ='none'):
        """filename  : The reference state file to read.
           path      : The directory where the file is located (if full path not in filename
        """

        if (filename == 'none'):
            self.nx = 0
            self.ny = 0
            self.vals = []
        else:
            print('Opening: ', filename)
            fd = open(filename,'rb')
            # We read an integer to assess which endian the file was written in...
            bs = check_endian(fd,314,'int32')
            
            nx = swapread(fd,dtype='int32',count=1,swap=bs)
            ny = swapread(fd,dtype='int32',count=1,swap=bs)

            tmp2 = np.reshape(swapread(fd,dtype='float64',count=nx*ny,swap=bs),(nx,ny), order = 'F')
            self.nx = nx
            self.ny = ny
            self.vals = tmp2[:,:]

            fd.close()
    def set_vals(self,vals):
        dims = vals.shape
        self.nx = dims[0]
        self.ny = dims[1]
        self.vals = vals
    def write(self,arrfile,byteswap = False):
        fd = open(arrfile,'wb')
        dims = np.ndarray((3),dtype='int32')
        dims[0] = 314
        dims[1] = self.nx
        dims[2] = self.ny
        swapwrite(dims,fd,swap=byteswap,array=True,verbose=True)
        swapwrite(self.vals,fd,swap=byteswap,array=True,verbose=True)
        fd.close()

class ReferenceState:
    """Rayleigh Reference State Structure
    ----------------------------------
    self.n_r         : number of radial points
    self.radius      : radial coordinates
    self.density     : density
    self.dlnrho      : logarithmic derivative of density
    self.d2lnrho     : d_by_dr of dlnrho
    self.pressure    : pressure
    self.temperature : temperature
    self.dlnt        : logarithmic derivative of temperature
    self.dsdr        : entropy gradient (radial)
    self.entropy     : entropy
    self.gravity     : gravity
    """

    def __init__(self,filename='none',path='./'):
        """filename  : The reference state file to read.
           path      : The directory where the file is located (if full path not in filename
        """
        if (filename == 'none'):
            the_file = path+'reference'
        else:
            the_file = path+filename
        fd = open(the_file,'rb')
        # We read an integer to assess which endian the file was written in...
        bs = check_endian(fd,314,'int32')
        
        nr = swapread(fd,dtype='int32',count=1,swap=bs)
        tmp = np.reshape(swapread(fd,dtype='float64',count=10*nr,swap=bs),(nr,10), order = 'F')
        self.nr = nr
        self.radius      = tmp[:,0]
        self.density     = tmp[:,1]
        self.dlnrho      = tmp[:,2]
        self.d2lnrho     = tmp[:,3]
        self.pressure    = tmp[:,4]
        self.temperature = tmp[:,5]
        self.dlnt        = tmp[:,6]
        self.dsdr        = tmp[:,7]
        self.entropy     = tmp[:,8]
        self.gravity     = tmp[:,9]
        self.ref = tmp
        self.names = ['radius', 'density', 'dlnrho', 'd2lnrho', 'pressure', 'temperature',
        'dlnt', 'dsdr','entropy','gravity']
        fd.close()

class G_Avgs:
    """Rayleigh GlobalAverage Structure
    ----------------------------------
    self.niter                  : number of time steps
    self.nq                     : number of diagnostic quantities output
    self.qv[0:nq-1]             : quantity codes for the diagnostics output
    self.vals[0:niter-1,0:nq-1] : The globally averaged diagnostics 
    self.iters[0:niter-1]       : The time step numbers stored in this output file
    self.time[0:niter-1]        : The simulation time corresponding to each time step
    self.version                : The version code for this particular output (internal use)
    self.lut                    : Lookup table for the different diagnostics output
    """

    def __init__(self,filename='none',path='G_Avgs/'):
        """filename  : The reference state file to read.
           path      : The directory where the file is located (if full path not in filename
        """
        if (filename == 'none'):
            the_file = path+'00000001'
        else:
            the_file = path+filename
        fd = open(the_file,'rb')
        # We read an integer to assess which endian the file was written in...
        bs = check_endian(fd,314,'int32')
        version = swapread(fd,dtype='int32',count=1,swap=bs)
        nrec = swapread(fd,dtype='int32',count=1,swap=bs)
        nq = swapread(fd,dtype='int32',count=1,swap=bs)
        self.niter = nrec
        self.nq = nq
        self.qv = np.reshape(swapread(fd,dtype='int32',count=nq,swap=bs),(nq), order = 'F')
        self.vals  = np.zeros((nrec,nq),dtype='float64')
        self.iters = np.zeros(nrec,dtype='int32')
        self.time  = np.zeros(nrec,dtype='float64')
        self.version = version
        for i in range(nrec):
            tmp = np.reshape(swapread(fd,dtype='float64',count=nq,swap=bs),(nq), order = 'F')
            self.vals[i,:] = tmp
            self.time[i] = swapread(fd,dtype='float64',count=1,swap=bs)
            self.iters[i] = swapread(fd,dtype='int32',count=1,swap=bs)

        self.lut = get_lut(self.qv)
        fd.close()

class Shell_Avgs:
    """Rayleigh Shell Average Structure
    ----------------------------------
    self.niter                         : number of time steps
    self.nq                            : number of diagnostic quantities output
    self.nr                            : number of radial points
    self.qv[0:nq-1]                    : quantity codes for the diagnostics output
    self.radius[0:nr-1]                : radial grid

    For version 1:
    self.vals[0:nr-1,0:nq-1,0:niter-1] : The spherically averaged diagnostics
                                             

    For version 2:
    self.vals[0:n-1,0:3,0:nq-1,0:niter-1] : The spherically averaged diagnostics
                                             0-3 refers to moments (index 0 is mean, index 3 is kurtosis)    
    self.iters[0:niter-1]              : The time step numbers stored in this output file
    self.time[0:niter-1]               : The simulation time corresponding to each time step
    self.version                       : The version code for this particular output (internal use)
    self.lut                           : Lookup table for the different diagnostics output
    """
    def __init__(self,filename='none',path='Shell_Avgs/',ntheta=0):
        """filename  : The reference state file to read.
           path      : The directory where the file is located (if full path not in filename
        """
        if (filename == 'none'):
            the_file = path+'00000001'
        else:
            the_file = path+filename
        fd = open(the_file,'rb')
        # We read an integer to assess which endian the file was written in...
        bs = check_endian(fd,314,'int32')
        version = swapread(fd,dtype='int32',count=1,swap=bs)
        nrec = swapread(fd,dtype='int32',count=1,swap=bs)
        nr = swapread(fd,dtype='int32',count=1,swap=bs)
        nq = swapread(fd,dtype='int32',count=1,swap=bs)

        self.version = version
        self.niter = nrec
        self.nq = nq
        self.nr = nr
        self.qv = np.reshape(swapread(fd,dtype='int32',count=nq,swap=bs),(nq), order = 'F')
        self.radius = np.reshape(swapread(fd,dtype='float64',count=nr,swap=bs),(nr), order = 'F')
        if (self.version == 1):
            self.vals  = np.zeros((nr,nq,nrec),dtype='float64')
        if (self.version > 1):
            self.vals  = np.zeros((nr,4,nq,nrec),dtype='float64')
            #print 'version is: ', self.version
        self.iters = np.zeros(nrec,dtype='int32')
        self.time  = np.zeros(nrec,dtype='float64')

        for i in range(nrec):
            if (self.version == 1):
                tmp = np.reshape(swapread(fd,dtype='float64',count=nq*nr,swap=bs),(nr,nq), order = 'F')
                self.vals[:,:,i] = tmp
            if (self.version > 1):
                tmp = np.reshape(swapread(fd,dtype='float64',count=nq*nr*4,swap=bs),(nr,4,nq), order = 'F')
                self.vals[:,:,:,i] = tmp
            self.time[i] = swapread(fd,dtype='float64',count=1,swap=bs)
            self.iters[i] = swapread(fd,dtype='int32',count=1,swap=bs)

        
        if ((self.version > 1) and (self.version <=3) ):
            nphi = 2*ntheta
            self.vals[:,2:4,:,:] = 0.0
            if (nphi > 0):
                cfactor = -1.0-1.0/nphi**2+2.0/nphi
                print('This ShellAverage file is version 2, but ntheta was provided.')
                print('The 2nd moment has been corrected.  3rd and 4th moments are set to zero')
                for i in range(nr):
                    self.vals[i,1,:,:] = self.vals[i,1,:,:]+cfactor*self.vals[i,0,:,:]**2
            else:
                print('This ShellAverage file is version 2, and ntheta was not provided.')
                print('The 2nd, 3rd and 4th moments are set to zero')   
                self.vals[:,1,:,:] = 0.0            

        self.lut = get_lut(self.qv)
        fd.close()

class AZ_Avgs:
    """Rayleigh AZ_Avgs Structure
    ----------------------------------
    self.niter                                    : number of time steps
    self.nq                                       : number of diagnostic quantities output
    self.nr                                       : number of radial points
    self.ntheta                                   : number of theta points
    self.qv[0:nq-1]                               : quantity codes for the diagnostics output
    self.radius[0:nr-1]                           : radial grid
    self.costheta[0:ntheta-1]                     : cos(theta grid)
    self.sintheta[0:ntheta-1]                     : sin(theta grid)
    self.vals[0:ntheta-1,0:nr-1,0:nq-1,0:niter-1] : The phi-averaged diagnostics 
    self.iters[0:niter-1]                         : The time step numbers stored in this output file
    self.time[0:niter-1]                          : The simulation time corresponding to each time step
    self.version                                  : The version code for this particular output (internal use)
    self.lut                                      : Lookup table for the different diagnostics output
    """


    def __init__(self,filename='none',path='AZ_Avgs/'):
        """filename  : The reference state file to read.
           path      : The directory where the file is located (if full path not in filename
        """
        if (filename == 'none'):
            the_file = path+'00000001'
        else:
            the_file = path+filename
        fd = open(the_file,'rb')
        # We read an integer to assess which endian the file was written in...
        bs = check_endian(fd,314,'int32')
        version = swapread(fd,dtype='int32',count=1,swap=bs)
        nrec = swapread(fd,dtype='int32',count=1,swap=bs)
        nr = swapread(fd,dtype='int32',count=1,swap=bs)
        ntheta = swapread(fd,dtype='int32',count=1,swap=bs)
        nq = swapread(fd,dtype='int32',count=1,swap=bs)

        self.version = version
        self.niter = nrec
        self.nq = nq
        self.nr = nr
        self.ntheta = ntheta


        self.qv = np.reshape(swapread(fd,dtype='int32',count=nq,swap=bs),(nq), order = 'F')
        self.radius = np.reshape(swapread(fd,dtype='float64',count=nr,swap=bs),(nr), order = 'F')
        self.costheta = np.reshape(swapread(fd,dtype='float64',count=ntheta,swap=bs),(ntheta), order = 'F')
        self.sintheta = (1.0-self.costheta**2)**0.5
        self.vals  = np.zeros((ntheta,nr,nq,nrec),dtype='float64')
        self.iters = np.zeros(nrec,dtype='int32')
        self.time  = np.zeros(nrec,dtype='float64')

        for i in range(nrec):
            tmp = np.reshape(swapread(fd,dtype='float64',count=nq*nr*ntheta,swap=bs),(ntheta,nr,nq), order = 'F')
            self.vals[:,:,:,i] = tmp
            self.time[i] = swapread(fd,dtype='float64',count=1,swap=bs)
            self.iters[i] = swapread(fd,dtype='int32',count=1,swap=bs)

        self.lut = get_lut(self.qv)
        fd.close()

class Point_Probes:
    """Rayleigh Point Probes Structure
    ----------------------------------
    self.niter                                    : number of time steps
    self.nq                                       : number of diagnostic quantities output
    self.nr                                       : number of radial points
    self.ntheta                                   : number of theta points
    self.nphi                                     : number of phi points sampled
    self.qv[0:nq-1]                               : quantity codes for the diagnostics output
    self.radius[0:nr-1]                           : radial grid
    self.costheta[0:ntheta-1]                     : cos(theta grid)
    self.sintheta[0:ntheta-1]                     : sin(theta grid)
    self.phi[0:nphi-1]                            : phi values (radians)
    self.phi_indices[0:nphi-1]                    : phi indices (from 1 to nphi)
    self.vals[0:nphi-1,0:ntheta-1,0:nr-1,0:nq-1,0:niter-1] : The meridional slices 
    self.iters[0:niter-1]                         : The time step numbers stored in this output file
    self.time[0:niter-1]                          : The simulation time corresponding to each time step
    self.version                                  : The version code for this particular output (internal use)
    self.lut                                      : Lookup table for the different diagnostics output
    """


    def __init__(self,filename='none',path='Point_Probes/'):
        """filename  : The reference state file to read.
           path      : The directory where the file is located (if full path not in filename
        """
        if (filename == 'none'):
            the_file = path+'00000001'
        else:
            the_file = path+filename
        fd = open(the_file,'rb')
        # We read an integer to assess which endian the file was written in...
        bs = check_endian(fd,314,'int32')
        version = swapread(fd,dtype='int32',count=1,swap=bs)
        nrec = swapread(fd,dtype='int32',count=1,swap=bs)
        nr = swapread(fd,dtype='int32',count=1,swap=bs)
        ntheta = swapread(fd,dtype='int32',count=1,swap=bs)
        nphi = swapread(fd,dtype='int32',count=1,swap=bs)
        nq = swapread(fd,dtype='int32',count=1,swap=bs)


        self.version = version
        self.niter = nrec
        self.nq = nq
        self.nr = nr
        self.ntheta = ntheta
        self.nphi = nphi

        #print nr,ntheta,nphi,nq
        #print 'nrec is: ', nrec
        hsize = (nr+ntheta+nphi)*12 + nq*4 + 8 + 16+4
        #print 'hsize is: ', hsize
        recsize = nq*nphi*ntheta*nr*8 + 12

        #print 'expected filesize (bytes): ', recsize*nrec+hsize
        #print 'single rec size (bytes): ', recsize

        self.qv = np.reshape(swapread(fd,dtype='int32',count=nq,swap=bs),(nq), order = 'F')

        self.radius = np.reshape(swapread(fd,dtype='float64',count=nr,swap=bs),(nr), order = 'F')
        self.rad_inds = np.reshape(swapread(fd,dtype='int32',count=nr,swap=bs),(nr), order = 'F')

        self.costheta = np.reshape(swapread(fd,dtype='float64',count=ntheta,swap=bs),(ntheta), order = 'F')
        self.theta_inds = np.reshape(swapread(fd,dtype='int32',count=ntheta,swap=bs),(ntheta), order = 'F')

        self.phi = np.reshape(swapread(fd,dtype='float64',count=nphi,swap=bs),(nphi), order = 'F')
        self.phi_inds = np.reshape(swapread(fd,dtype='int32',count=nphi,swap=bs),(nphi), order = 'F')


        #print 'rad inds: ', self.rad_inds
        #print 'theta inds: ', self.theta_inds
        #print 'phi_inds: ', self.phi_inds
        #print 'qvals : ', self.qv
        #print ''
        #print 'radius: ', self.radius
        #print 'ctheta: ', self.costheta
        self.sintheta = (1.0-self.costheta**2)**0.5
        self.vals  = np.zeros((nphi,ntheta,nr,nq,nrec),dtype='float64')
        self.iters = np.zeros(nrec,dtype='int32')
        self.time  = np.zeros(nrec,dtype='float64')

        for i in range(nrec):
            #print i
            tmp = np.reshape(swapread(fd,dtype='float64',count=nq*nr*ntheta*nphi,swap=bs),(nphi,ntheta,nr,nq), order = 'F')
            self.vals[:,:,:,:,i] = tmp
            self.time[i] = swapread(fd,dtype='float64',count=1,swap=bs)
            self.iters[i] = swapread(fd,dtype='int32',count=1,swap=bs)

        #print 'iters: ', self.iters
        #print 'times: ', self.time

        self.lut = get_lut(self.qv)
        fd.close()


class Meridional_Slices:
    """Rayleigh Meridional Slice Structure
    ----------------------------------
    self.niter                                    : number of time steps
    self.nq                                       : number of diagnostic quantities output
    self.nr                                       : number of radial points
    self.ntheta                                   : number of theta points
    self.nphi                                     : number of phi points sampled
    self.qv[0:nq-1]                               : quantity codes for the diagnostics output
    self.radius[0:nr-1]                           : radial grid
    self.costheta[0:ntheta-1]                     : cos(theta grid)
    self.sintheta[0:ntheta-1]                     : sin(theta grid)
    self.phi[0:nphi-1]                            : phi values (radians)
    self.phi_indices[0:nphi-1]                    : phi indices (from 1 to nphi)
    self.vals[0:nphi-1,0:ntheta-1,0:nr-1,0:nq-1,0:niter-1] : The meridional slices 
    self.iters[0:niter-1]                         : The time step numbers stored in this output file
    self.time[0:niter-1]                          : The simulation time corresponding to each time step
    self.version                                  : The version code for this particular output (internal use)
    self.lut                                      : Lookup table for the different diagnostics output
    """


    def __init__(self,filename='none',path='Meridional_Slices/'):
        """filename  : The reference state file to read.
           path      : The directory where the file is located (if full path not in filename
        """
        if (filename == 'none'):
            the_file = path+'00000001'
        else:
            the_file = path+filename
        fd = open(the_file,'rb')
        # We read an integer to assess which endian the file was written in...
        bs = check_endian(fd,314,'int32')
        version = swapread(fd,dtype='int32',count=1,swap=bs)
        nrec = swapread(fd,dtype='int32',count=1,swap=bs)
        nr = swapread(fd,dtype='int32',count=1,swap=bs)
        ntheta = swapread(fd,dtype='int32',count=1,swap=bs)
        nphi = swapread(fd,dtype='int32',count=1,swap=bs)
        nq = swapread(fd,dtype='int32',count=1,swap=bs)

        self.version = version
        self.niter = nrec
        self.nq = nq
        self.nr = nr
        self.ntheta = ntheta
        self.nphi = nphi


        self.qv = np.reshape(swapread(fd,dtype='int32',count=nq,swap=bs),(nq), order = 'F')
        self.radius = np.reshape(swapread(fd,dtype='float64',count=nr,swap=bs),(nr), order = 'F')
        self.costheta = np.reshape(swapread(fd,dtype='float64',count=ntheta,swap=bs),(ntheta), order = 'F')
        self.phi_inds = np.reshape(swapread(fd,dtype='int32',count=nphi,swap=bs),(nphi), order = 'F')
        self.phi = np.zeros(nphi,dtype='float64')
      
        dphi = (2*np.pi)/(ntheta*2)
        for i in range(nphi):
            self.phi[i] = self.phi_inds[i]*dphi

        self.sintheta = (1.0-self.costheta**2)**0.5
        self.vals  = np.zeros((nphi,ntheta,nr,nq,nrec),dtype='float64')
        self.iters = np.zeros(nrec,dtype='int32')
        self.time  = np.zeros(nrec,dtype='float64')

        for i in range(nrec):
            tmp = np.reshape(swapread(fd,dtype='float64',count=nq*nr*ntheta*nphi,swap=bs),(nphi,ntheta,nr,nq), order = 'F')
            self.vals[:,:,:,:,i] = tmp
            self.time[i] = swapread(fd,dtype='float64',count=1,swap=bs)
            self.iters[i] = swapread(fd,dtype='int32',count=1,swap=bs)

        self.lut = get_lut(self.qv)
        fd.close()



class Equatorial_Slices:
    """Rayleigh Equatorial Slice Structure
    ----------------------------------
    self.niter                                    : number of time steps
    self.nq                                       : number of diagnostic quantities output
    self.nr                                       : number of radial points
    self.nphi                                     : number of phi points
    self.qv[0:nq-1]                               : quantity codes for the diagnostics output
    self.radius[0:nr-1]                           : radial grid
    self.vals[0:phi-1,0:nr-1,0:nq-1,0:niter-1]    : The equatorial_slices
    self.phi[0:nphi-1]                            : phi values (in radians)
    self.iters[0:niter-1]                         : The time step numbers stored in this output file
    self.time[0:niter-1]                          : The simulation time corresponding to each time step
    self.version                                  : The version code for this particular output (internal use)
    self.lut                                      : Lookup table for the different diagnostics output
    """


    def __init__(self,filename='none',path='Equatorial_Slices/'):
        """filename  : The reference state file to read.
           path      : The directory where the file is located (if full path not in filename
        """
        if (filename == 'none'):
            the_file = path+'00000001'
        else:
            the_file = path+filename
        fd = open(the_file,'rb')
        # We read an integer to assess which endian the file was written in...
        bs = check_endian(fd,314,'int32')
        version = swapread(fd,dtype='int32',count=1,swap=bs)
        nrec = swapread(fd,dtype='int32',count=1,swap=bs)
        nphi = swapread(fd,dtype='int32',count=1,swap=bs)
        nr= swapread(fd,dtype='int32',count=1,swap=bs)
        nq = swapread(fd,dtype='int32',count=1,swap=bs)

        self.version = version
        self.niter = nrec
        self.nq = nq
        self.nr = nr
        self.nphi= nphi


        self.qv = np.reshape(swapread(fd,dtype='int32',count=nq,swap=bs),(nq), order = 'F')
        self.radius = np.reshape(swapread(fd,dtype='float64',count=nr,swap=bs),(nr), order = 'F')
        self.vals  = np.zeros((nphi,nr,nq,nrec),dtype='float64')
        self.iters = np.zeros(nrec,dtype='int32')
        self.time  = np.zeros(nrec,dtype='float64')

        self.phi = np.zeros(nphi,dtype='float64')
        dphi = 2.0*np.pi/(nphi)
        for i in range(nphi):
            self.phi[i] = i*dphi

        for i in range(nrec):
            tmp = np.reshape(swapread(fd,dtype='float64',count=nq*nr*nphi,swap=bs),(nphi,nr,nq), order = 'F')
            self.vals[:,:,:,i] = tmp
            self.time[i] = swapread(fd,dtype='float64',count=1,swap=bs)
            self.iters[i] = swapread(fd,dtype='int32',count=1,swap=bs)

        self.lut = get_lut(self.qv)
        fd.close()


class Shell_Slices:
    """Rayleigh Shell Slice Structure
    ----------------------------------
    self.niter                                    : number of time steps
    self.nq                                       : number of diagnostic quantities output
    self.nr                                       : number of shell slices output
    self.ntheta                                   : number of theta points
    self.nphi                                     : number of phi points
    self.qv[0:nq-1]                               : quantity codes for the diagnostics output
    self.radius[0:nr-1]                           : radii of the shell slices output
    self.inds[0:nr-1]                             : radial indices of the shell slices output
    self.costheta[0:ntheta-1]                     : cos(theta grid)
    self.sintheta[0:ntheta-1]                     : sin(theta grid)
    self.vals[0:nphi-1,0:ntheta-1,0:nr-1,0:nq-1,0:niter-1] 
                                                  : The shell slices 
    self.iters[0:niter-1]                         : The time step numbers stored in this output file
    self.time[0:niter-1]                          : The simulation time corresponding to each time step
    self.version                                  : The version code for this particular output (internal use)
    self.lut                                      : Lookup table for the different diagnostics output
    """

    def print_info(self, print_costheta = False):
        """ Prints all metadata associated with the shell-slice object."""
        print( 'version  : ', self.version)
        print( 'niter    : ', self.niter)
        print( 'nq       : ', self.nq)
        print( 'nr       : ', self.nr)
        print( 'ntheta   : ', self.ntheta)
        print( 'nphi     : ', self.nphi)
        print( '.......................')
        print( 'radius   : ', self.radius)
        print( '.......................')
        print( 'inds     : ', self.inds)
        print( '.......................')
        print( 'iters    : ', self.iters)
        print( '.......................')
        print( 'time     : ', self.time)
        print( '.......................')
        print( 'qv       : ', self.qv)
        if (print_costheta):
            print('.......................')
            print('costheta : ', self.costheta)

    def __init__(self,filename='none',path='Shell_Slices/',slice_spec = [], rec0 = False):
        """filename   : The reference state file to read.
           path       : The directory where the file is located (if full path not in filename
           slice_spec : Optional list of [time index, quantity code, radial index].  If 
                        specified, only a single shell is read.  time indexing and radial 
                        indexing start at 0
           rec0      : Set to true to read the first timestep's data only.
        """
        if (filename == 'none'):
            the_file = path+'00000001'
        else:
            the_file = path+filename

        #slice_spec is [time, qcode, radindex] ; time and rad_index start at 0

        fd = open(the_file,'rb')
        # We read an integer to assess which endian the file was written in...
        bs = check_endian(fd,314,'int32')
        version = swapread(fd,dtype='int32',count=1,swap=bs)
        nrec = swapread(fd,dtype='int32',count=1,swap=bs)

        ntheta = swapread(fd,dtype='int32',count=1,swap=bs)
        nphi = 2*ntheta
        nr = swapread(fd,dtype='int32',count=1,swap=bs)
        nq = swapread(fd,dtype='int32',count=1,swap=bs)


        self.nq = nq
        self.nr = nr
        self.ntheta = ntheta
        self.nphi = nphi


        qv = np.reshape(swapread(fd,dtype='int32',count=nq,swap=bs),(nq), order = 'F')

        self.lut = get_lut(self.qv)




        radius = np.reshape(swapread(fd,dtype='float64',count=nr,swap=bs),(nr), order = 'F')
        inds = np.reshape(swapread(fd,dtype='int32',count=nr,swap=bs),(nr), order = 'F')
        self.costheta = np.reshape(swapread(fd,dtype='float64',count=ntheta,swap=bs),(ntheta), order = 'F')
        self.sintheta = (1.0-self.costheta**2)**0.5

        if (len(slice_spec) == 3):

            self.iters = np.zeros(1,dtype='int32')
            self.qv    = np.zeros(1,dtype='int32')
            self.inds  = np.zeros(1,dtype='int32')
            self.time  = np.zeros(1,dtype='float64')
            self.iters = np.zeros(1,dtype='float64')
            self.radius = np.zeros(1,dtype='float64')
            self.version = version

            self.niter = 1
            self.nq = 1
            self.nr = 1
            self.vals  = np.zeros((nphi,ntheta,1,1,1),dtype='float64')


            error = False
            tspec = slice_spec[0]
            qspec = slice_spec[1]
            rspec = slice_spec[2]

            if (tspec > (nrec-1)):
                print(" ")
                print( "---------------------------------------------------------")
                print( " Error: specified time index out of range.")
                print( " Number of records in this file : ", nrec)
                print( " Specified time index           : ", tspec)
                print( " Valid time indices range from 0 through "+str(nrec-1)+".")
                print( "---------------------------------------------------------")
                print( " " )
                error = True

            if (rspec > (nr-1)):
                error = True
                print(" ")
                print("---------------------------------------------------------")
                print(" Error: specified radial index out of range.")
                print(" Number of radii in this file     : ", nr)
                print(" Specified radial index           : ", rspec)
                print(" Valid radial indices range from 0 through "+str(nr-1)+".") 
                print( "---------------------------------------------------------")
                print( " ")
            qind = -1
            for i in range(nq):
                if (qv[i] == qspec):
                    qind = i
            if (qind == -1):
                print(" ")
                print("---------------------------------------------------------")
                print(" Error: Quantity code not found")
                print(" Specified quantity code: ", qind)
                print(" Valid quantity codes: ")
                print(" ", self.qv)
                print("---------------------------------------------------------")
                print(" ")
                error = True

            if (error):
                print(" Returning zero shell-slice structure.")
                fd.close()
                return

            self.lut[:] = maxq
            self.lut[qspec] = 0
            slice_size  = ntheta*nphi*8
            qsize       = nr*slice_size
            rec_size    = nq*qsize+12  # 8-byte timestamp and 4-byte time index.
            seek_offset = rec_size*tspec+qsize*qind+slice_size*rspec
            seek_bytes  = seek_offset 
            fd.seek(seek_bytes,1)


            self.radius[0] = radius[rspec]
            self.inds[0]   = inds[rspec]
            self.qv[0] = qspec
            tmp = np.reshape(swapread(fd,dtype='float64',count=ntheta*nphi,swap=bs),(nphi,ntheta), order = 'F')
            self.vals[:,:,0,0,0] = tmp
            self.time[0]  = swapread(fd, dtype='float64',count=1,swap=bs)
            self.iters[0] = swapread(fd, dtype='int32'  ,count=1,swap=bs)
        else:
            if (rec0):
                #If true, read only the first record of the file.
                nrec = 1  
            self.radius = radius
            self.inds   = inds
            self.qv     = qv
            self.niter = nrec
            self.vals  = np.zeros((nphi,ntheta,nr,nq,nrec),dtype='float64')
            self.iters = np.zeros(nrec,dtype='int32')
            self.time  = np.zeros(nrec,dtype='float64')
            self.version = version
            for i in range(nrec):
                tmp = np.reshape(swapread(fd,dtype='float64',count=nq*nr*ntheta*nphi,swap=bs),(nphi,ntheta,nr,nq), order = 'F')
                self.vals[:,:,:,:,i] = tmp
                self.time[i] = swapread(fd,dtype='float64',count=1,swap=bs)
                self.iters[i] = swapread(fd,dtype='int32',count=1,swap=bs)

        fd.close()

class SPH_Modes:
    """Rayleigh Shell Spectrum Structure
    ----------------------------------
    self.niter                                    : number of time steps
    self.nq                                       : number of diagnostic quantities output
    self.nr                                       : number of shell slices output
    self.nell                                     : number of ell values
    self.qv[0:nq-1]                               : quantity codes for the diagnostics output
    self.radius[0:nr-1]                           : radii of the shell slices output
    self.inds[0:nr-1]                             : radial indices of the shell slices output
    self.lvals[0:nell-1]                          : ell-values output
    self.vals[0:lmax,0:nell-1,0:nr-1,0:nq-1,0:niter-1] 
                                                  : The complex spectra of the SPH modes output
                                                  :  (here lmax denotes the maximum l-value output; not the simulation lmax)
    self.iters[0:niter-1]                         : The time step numbers stored in this output file
    self.time[0:niter-1]                          : The simulation time corresponding to each time step
    self.version                                  : The version code for this particular output (internal use)
    self.lut                                      : Lookup table for the different diagnostics output
    """




    def __init__(self,filename='none',path='SPH_Modes/'):
        """
           filename  : The reference state file to read.
           path      : The directory where the file is located (if full path not in filename
        """
        if (filename == 'none'):
            the_file = path+'00000001'
        else:
            the_file = path+filename
        fd = open(the_file,'rb')
        # We read an integer to assess which endian the file was written in...
        bs = check_endian(fd,314,'int32')
        version = swapread(fd,dtype='int32',count=1,swap=bs)
        nrec = swapread(fd,dtype='int32',count=1,swap=bs)
        nell = swapread(fd,dtype='int32',count=1,swap=bs)
        nr = swapread(fd,dtype='int32',count=1,swap=bs)
        nq = swapread(fd,dtype='int32',count=1,swap=bs)

        self.niter = nrec
        self.nq = nq
        self.nr = nr
        self.nell = nell


        self.qv = np.reshape(swapread(fd,dtype='int32',count=nq,swap=bs),(nq), order = 'F')
        self.radius = np.reshape(swapread(fd,dtype='float64',count=nr,swap=bs),(nr), order = 'F')
        self.inds = np.reshape(swapread(fd,dtype='int32',count=nr,swap=bs),(nr), order = 'F')
        self.lvals = np.reshape(swapread(fd,dtype='int32',count=nell,swap=bs),(nell), order = 'F')
        lmax = np.max(self.lvals)
        nm = lmax+1
        #print self.lvals
        #print lmax, nm
        #print self.inds
        self.vals  = np.zeros((nm,nell,nr,nq,nrec),dtype='complex128')
        
        self.iters = np.zeros(nrec,dtype='int32')
        self.time  = np.zeros(nrec,dtype='float64')
        self.version = version
        for i in range(nrec):
            for qv in range(nq):
                for p in range(2):
                    for rr in range(nr):
                        for lv in range(nell):
                            lval = self.lvals[lv]
                            nm = lval+1
                            tmp = np.reshape(swapread(fd,dtype='float64',count=nm,swap=bs),(nm), order = 'F')

                            if (p == 0):
                                self.vals[0:nm,lv,rr,qv,i].real = tmp
                                #if (lval == 0):
                                #    print 'real: ', tmp
                            else:
                                self.vals[0:nm,lv,rr,qv,i].imag = tmp
                                #if (lval == 0):
                                #    print 'imag: ', tmp

            self.time[i] = swapread(fd,dtype='float64',count=1,swap=bs)
            self.iters[i] = swapread(fd,dtype='int32',count=1,swap=bs)

        if (self.version < 4):
            # The m>0 --power-- is too high by a factor of 2
            # We divide the --complex amplitude-- by sqrt(2)
            sqrttwo = np.sqrt(2)
            for k in range(nrec):
                for q in range(nq):
                    for j in range(nr):
                        for m in range(1,nm):
                            self.vals[m,:,j,q,k] = self.vals[m,:,j,q,k]/sqrttwo


        self.lut = get_lut(self.qv)
        fd.close()





class Shell_Spectra:
    """Rayleigh Shell Spectrum Structure
    ----------------------------------
    self.niter                                    : number of time steps
    self.nq                                       : number of diagnostic quantities output
    self.nr                                       : number of shell slices output
    self.nell                                     : number of ell values
    self.nm                                       : number of m values
    self.lmax                                     : maximum spherical harmonic degree l
    self.mmax                                     : maximum spherical harmonic degree m
    self.qv[0:nq-1]                               : quantity codes for the diagnostics output
    self.radius[0:nr-1]                           : radii of the shell slices output
    self.inds[0:nr-1]                             : radial indices of the shell slices output
    self.vals[0:lmax,0:mmax,0:nr-1,0:nq-1,0:niter-1] 
                                                  : The complex spectra of the shells output 
    self.lpower[0:lmax,0:nr-1,0:nq-1,0:niter-1,3]    : The power as a function of ell, integrated over m
                                                     :  index indicates (0:total,1:m=0, 2:total-m=0 power)
    self.iters[0:niter-1]                         : The time step numbers stored in this output file
    self.time[0:niter-1]                          : The simulation time corresponding to each time step
    self.version                                  : The version code for this particular output (internal use)
    self.lut                                      : Lookup table for the different diagnostics output
    """

    def print_info(self):
        """ Prints all metadata associated with the shell-spectra object."""
        print( 'version  : ', self.version)
        print( 'niter    : ', self.niter)
        print( 'nq       : ', self.nq)
        print( 'nr       : ', self.nr)
        print( 'nell     : ', self.nell)
        print( 'nm       : ', self.nm)
        print( 'lmax     : ', self.lmax)
        print( 'mmax     : ', self.mmax)
        print( '.......................')
        print( 'radius   : ', self.radius)
        print( '.......................')
        print( 'inds     : ', self.inds)
        print( '.......................')
        print( 'iters    : ', self.iters)
        print( '.......................')
        print( 'time     : ', self.time)
        print( '.......................')
        print( 'qv       : ', self.qv)


    def __init__(self,filename='none',path='Shell_Spectra/'):
        """
           filename  : The reference state file to read.
           path      : The directory where the file is located (if full path not in filename
        """
        if (filename == 'none'):
            the_file = path+'00000001'
        else:
            the_file = path+filename
        fd = open(the_file,'rb')
        # We read an integer to assess which endian the file was written in...
        bs = check_endian(fd,314,'int32')
        version = swapread(fd,dtype='int32',count=1,swap=bs)
        nrec = swapread(fd,dtype='int32',count=1,swap=bs)
        lmax = swapread(fd,dtype='int32',count=1,swap=bs)
        nell = lmax+1
        nm = nell   
        mmax = nm-1
        nr = swapread(fd,dtype='int32',count=1,swap=bs)
        nq = swapread(fd,dtype='int32',count=1,swap=bs)

        self.niter = nrec
        self.nq = nq
        self.nr = nr
        self.nell = nell
        self.nm   = nm
        self.lmax = lmax
        self.mmax = mmax

        self.qv = np.reshape(swapread(fd,dtype='int32',count=nq,swap=bs),(nq), order = 'F')
        self.radius = np.reshape(swapread(fd,dtype='float64',count=nr,swap=bs),(nr), order = 'F')
        self.inds = np.reshape(swapread(fd,dtype='int32',count=nr,swap=bs),(nr), order = 'F')
        self.vals  = np.zeros((nell,nm,nr,nq,nrec),dtype='complex128')
        
        self.iters = np.zeros(nrec,dtype='int32')
        self.time  = np.zeros(nrec,dtype='float64')
        self.version = version
        for i in range(nrec):

            tmp = np.reshape(swapread(fd,dtype='float64',count=nq*nr*nell*nm,swap=bs),(nm,nell,nr,nq), order = 'F')
            self.vals[:,:,:,:,i].real = tmp

            tmp2 = np.reshape(swapread(fd,dtype='float64',count=nq*nr*nell*nm,swap=bs),(nm,nell,nr,nq), order = 'F')
            self.vals[:,:,:,:,i].imag = tmp2

            self.time[i] = swapread(fd,dtype='float64',count=1,swap=bs)
            self.iters[i] = swapread(fd,dtype='int32',count=1,swap=bs)

        if (self.version < 4):
            # The m>0 --power-- is too high by a factor of 2
            # We divide the --complex amplitude-- by sqrt(2)
            sqrttwo = np.sqrt(2)
            for k in range(nrec):
                for q in range(nq):
                    for j in range(nr):
                        for m in range(1,nm):
                            self.vals[:,m,j,q,k] = self.vals[:,m,j,q,k]/sqrttwo


        self.lut = get_lut(self.qv)
        fd.close()

        self.lpower  = np.zeros((nell,nr,nq,nrec,3),dtype='float64')
        #!Finally, we create the power
        for k in range(nrec):
            for q in range(nq):
                for j in range(nr):
                    # Load the m=0 power
                    self.lpower[:,j,q,k,1] = self.lpower[:,j,q,k,1]+np.real(self.vals[:,0,j,q,k])**2 +np.imag(self.vals[:,0,j,q,k])**2

                    # m !=0 (convective) power

                    for m in range(1,nm):
                        self.lpower[:,j,q,k,2] = self.lpower[:,j,q,k,2]+np.real(self.vals[:,m,j,q,k])**2 +np.imag(self.vals[:,m,j,q,k])**2


                    self.lpower[:,j,q,k,0] = self.lpower[:,j,q,k,2]+self.lpower[:,j,q,k,1] # total power


class Power_Spectrum():
    """Rayleigh Power Spectrum Structure
    ----------------------------------
    self.niter                                    : number of time steps
    self.nr                                       : number of radii at which power spectra are available
    self.lmax                                     : maximum spherical harmonic degree l
    self.radius[0:nr-1]                           : radii of the shell slices output
    self.inds[0:nr-1]                             : radial indices of the shell slices output
    self.power[0:lmax,0:nr-1,0:niter-1,0:2]       : the velocity power spectrum.  The third
                                                  : index indicates (0:total,1:m=0, 2:total-m=0 power)
    self.mpower[0:lmax,0:nr-1,0:niter-1,0:2]      : the magnetic power spectrum
    self.iters[0:niter-1]                         : The time step numbers stored in this output file
    self.time[0:niter-1]                          : The simulation time corresponding to each time step
    self.magnetic                                 : True if mpower exists
    """
    #Power Spectrum Class - generated using shell spectra files
    def __init__(self,infile, dims=[],power_file = False, magnetic = False, path="Shell_Spectra"):
        self.magnetic = magnetic
        if (power_file):
            self.power_file_init(infile) 
        elif (infile == 'Blank' or infile =='blank'):
            self.blank_init(dims)      
        else:
            self.spectra_file_init(path+'/'+infile)

    def blank_init(self,dims):
        print('blank init')
        self.lmax = dims[0]
        self.nr = dims[1]
        self.niter = dims[2]
        self.power = np.zeros((self.lmax+1,self.nr,self.niter,3),dtype='float64')
    def set_pars(self,iters,time,inds,radius):
        self.iters = np.zeros(self.niter,dtype='int32')
        self.time = np.zeros(self.niter,dtype='float64')

        self.inds = np.zeros(self.nr,dtype='int32')
        self.radius = np.zeros(self.nr,dtype='float64')
    
        self.iters[:]  = iters[:]
        self.time[:]   = time[:]
        self.inds[:]   = inds[:]
        self.radius[:] = radius[:]
    def power_file_init(self,pfile):
        fd = open(pfile,'rb')  
        bs = check_endian(fd,314,'int32')
        lmax  = swapread(fd,dtype='int32',count=1,swap=bs)
        nr    = swapread(fd,dtype='int32',count=1,swap=bs)
        niter = swapread(fd,dtype='int32',count=1,swap=bs)
        magint = swapread(fd,dtype='int32',count=1,swap=bs)
        if (magint == 1):
            self.magnetic = True
        else:
            self.magnetic = False
        self.iters = np.reshape(swapread(fd,dtype='int32',count=niter,swap=bs),(niter), order = 'F')
        self.time = np.reshape(swapread(fd,dtype='float64',count=niter,swap=bs),(niter), order = 'F')
        self.inds = np.reshape(swapread(fd,dtype='int32',count=nr,swap=bs),(nr), order = 'F')
        self.radius = np.reshape(swapread(fd,dtype='float64',count=nr,swap=bs),(nr), order = 'F')
        pcount = (lmax+1)*nr*niter*3
        pdim = (lmax+1,nr,niter,3)
        self.power = np.reshape(swapread(fd,dtype='float64',count=pcount,swap=bs),pdim, order = 'F')
        if (self.magnetic):
            self.mpower = np.reshape(swapread(fd,dtype='float64',count=pcount,swap=bs),pdim, order = 'F')

        self.niter = niter
        self.nr = nr
        self.lmax = lmax
        
        fd.close()
    def write_power(self,ofile):
        fd = open(ofile,'wb') #w = write, b = binary
        dims = np.zeros(5,dtype='int32')
        dims[0] = 314
        dims[1] = self.lmax
        dims[2] = self.nr
        dims[3] = self.niter
        if (self.magnetic):
            dims[4] = 1
        else:
            dims[4] = 0
        dims.tofile(fd)
        self.iters.tofile(fd)
        self.time.tofile(fd)
        self.inds.tofile(fd)
        self.radius.tofile(fd)
        tmp = np.transpose(self.power)
        tmp.tofile(fd)
        if (self.magnetic):
            tmp = np.transpose(self.mpower)
            tmp.tofile(fd)
        fd.close()

    def spectra_file_init(self,sfile):

        a = Shell_Spectra(filename=sfile,path='./')
        lmax = a.lmax
        nr = a.nr
        nt = a.niter

        self.lmax = lmax
        self.nr = nr
        self.niter = nt
        self.radius = a.radius
        self.inds = a.inds
        self.iters = a.iters
        self.time = a.time

        # We use the lookup table to find where vr, vtheta, and vphi are stored
        vr_index = a.lut[1]
        vt_index = a.lut[2]
        vp_index = a.lut[3]
        #the last index indicates 0:full power, 1:m0 power, 2:full-m0
        power = np.zeros((lmax+1,nr,nt,3),dtype='float64')
        
        # Next we grab one radial index and one time instance of each variable
        dims = (a.nell,a.nm,nr,nt)
        vrc = np.reshape(a.vals[:,:,:, vr_index, :],dims)
        vtc = np.reshape(a.vals[:,:,:, vt_index, :],dims)
        vpc = np.reshape(a.vals[:,:,:, vp_index, :],dims)

        #print 'first index: '
        #for i in range(0,lmax+1,10):
        #    print a.vals[i:i+10,0,0,0,0]   


        #print 'second index: '
        #for i in range(0,lmax+1,10):
        #    print a.vals[0,i:i+10,0,0,0]   


        for k in range(nt):
            for j in range(nr):
                # Load the m=0 power
                power[:,j,k,1] = power[:,j,k,1]+np.real(vrc[:,0,j,k])**2 +np.imag(vrc[:,0,j,k])**2
                power[:,j,k,1] = power[:,j,k,1]+np.real(vtc[:,0,j,k])**2 +np.imag(vtc[:,0,j,k])**2
                power[:,j,k,1] = power[:,j,k,1]+np.real(vpc[:,0,j,k])**2 +np.imag(vpc[:,0,j,k])**2

                # m !=0 (convective) power

                for m in range(1,a.nm):
                    power[:,j,k,2] = power[:,j,k,2]+np.real(vrc[:,m,j,k])**2 +np.imag(vrc[:,m,j,k])**2
                    power[:,j,k,2] = power[:,j,k,2]+np.real(vtc[:,m,j,k])**2 +np.imag(vtc[:,m,j,k])**2
                    power[:,j,k,2] = power[:,j,k,2]+np.real(vpc[:,m,j,k])**2 +np.imag(vpc[:,m,j,k])**2

                power[:,j,k,0] = power[:,j,k,2]+power[:,j,k,1] # total power

        self.power = power

        if(self.magnetic):
            #Do the same thing for the magnetic field components
            # We use the lookup table to find where br, vtheta, and bphi are stored
            br_index = a.lut[401]
            bt_index = a.lut[402]
            bp_index = a.lut[403]
            #the last index indicates 0:full power, 1:m0 power, 2:full-m0
            mpower = np.zeros((lmax+1,nr,nt,3),dtype='float64')
            
            # Next we grab one radial index and one time instance of each variable
            dims = (a.nell,a.nm,nr,nt)
            brc = np.reshape(a.vals[:,:,:, br_index, :],dims)
            btc = np.reshape(a.vals[:,:,:, bt_index, :],dims)
            bpc = np.reshape(a.vals[:,:,:, bp_index, :],dims)

            for k in range(nt):
                for j in range(nr):
                    mpower[:,j,k,1] = mpower[:,j,k,1]+np.real(brc[:,0,j,k])**2 +np.imag(brc[:,0,j,k])**2
                    mpower[:,j,k,1] = mpower[:,j,k,1]+np.real(btc[:,0,j,k])**2 +np.imag(btc[:,0,j,k])**2
                    mpower[:,j,k,1] = mpower[:,j,k,1]+np.real(bpc[:,0,j,k])**2 +np.imag(bpc[:,0,j,k])**2
                    for m in range(a.nm):
                        mpower[:,j,k,0] = mpower[:,j,k,0]+np.real(brc[:,m,j,k])**2 +np.imag(brc[:,m,j,k])**2
                        mpower[:,j,k,0] = mpower[:,j,k,0]+np.real(btc[:,m,j,k])**2 +np.imag(btc[:,m,j,k])**2
                        mpower[:,j,k,0] = mpower[:,j,k,0]+np.real(bpc[:,m,j,k])**2 +np.imag(bpc[:,m,j,k])**2
                    mpower[:,j,k,2] = mpower[:,j,k,0]-mpower[:,j,k,1]
            self.mpower = mpower

def swapread(fd,dtype='float64',count=1,swap=False):
        #simple wrapper to numpy.fromfile that allows byteswapping based on Boolean swap
        if (swap):
                val = np.fromfile(fd,dtype=dtype,count=count).byteswap()
        else:
                val = np.fromfile(fd,dtype=dtype,count=count)
        if (len(val) == 1):
                val = val[0]
        return val

def check_endian(fd,sig,sigtype):
    # returns False if first element read from file matches sig
    # True otherwise
    chk = np.fromfile(fd,dtype=sigtype,count=1)
    if (chk == sig):
        return False
    else:
        return True

def build_file_list(istart,iend,path = '.',diter = -1,ndig = 8,special=False):
    files = []
    if (diter < 1):
        # Examine the directory and grab all files that fall between istart and iend
        allfiles = os.listdir(path)
        allfiles.sort()
        for f in allfiles:
            if ( ('special' in f) and special ):
                fint = int(f[0:7])
                if ( (fint >= istart ) and (fint <= iend)  ):
                    files.append(path+'/'+f)
            if ( (not 'special' in f) and not(special) ):
                fint = int(f)
                if ( (fint >= istart ) and (fint <= iend)  ):
                    files.append(path+'/'+f)
    else:
        # Generate filename manually (no ls)
        i = istart
        digmod = "%0"+str(ndig)+"d"
        while (i <= iend):
            fiter = digmod % i           
            if (special):
                fiter=fiter+'_special'
            files.append(path+'/'+fiter)
            i = i+diter
    return files

########################################################
#  These routines allow us to time averages or compile multiple diagnostic files
#  and write out a single file in the same format (for use with viz routines for example).
def Compile_GlobalAverages(file_list,ofile):
    nfiles = len(file_list)
    #   We read the first file, assume that nrec doesn't change
    #   and use the nrecs + nq in the file to create our combined array
    a = GlobalAverage(file_list[0], path = '')
    nfiles = len(file_list)
    niter_estimate = a.niter*nfiles
    nq = a.nq
    combined = np.zeros((niter_estimate,a.nq),dtype='float64')
    time = np.zeros(niter_estimate,dtype='float64')
    iters = np.zeros(niter_estimate,dtype='int32')
    ncount = 0 # total number of iterations read so far
    ind = 0

    # We open the file that we want to store the compiled time traces into and write a header
    fd = open(ofile,'wb') #w = write, b = binary
    dims = np.zeros(4,dtype='int32')
    dims[0] = 314
    dims[1] = a.version
    dims[2] = a.niter   # We will fix this at the end
    dims[3] = a.nq
    dims.tofile(fd)
    a.qv.tofile(fd)

    tmp = np.zeros(a.nq,dtype='float64')
    simtime   = np.zeros(1,dtype='float64')
    iteration = np.zeros(1,dtype='int32')
    icount = np.zeros(1,dtype='int32')
    icount[0] = 0
    for i in range(nfiles):
        the_file = file_list[i]
        a = GlobalAverage(the_file,path='')
        nrec = a.niter
        for j in range(nrec):
            tmp[:] = a.vals[j,:]
            tmp.tofile(fd)
            iteration = a.iters[j]
            simtime = a.time[j]
            simtime.tofile(fd)
            iteration.tofile(fd)
            icount[0] = icount[0]+1
    fd.seek(8)
    icount.tofile(fd)   # insert the proper number of iterations
    fd.close()

def TimeAvg_AZAverages(file_list,ofile):
    nfiles = len(file_list)
    #   We read the first file, assume that nrec doesn't change
    #   and use the nrecs + nq in the file to create our combined array
    a = AzAverage(file_list[0], path = '')
    nfiles = len(file_list)


    nr = a.nr
    ntheta = a.ntheta
    nq = a.nq
    tmp = np.zeros((ntheta,nr,nq),dtype='float64')
    simtime   = np.zeros(1,dtype='float64')
    iteration = np.zeros(1,dtype='int32')
    icount = np.zeros(1,dtype='int32')
    ifinal = np.zeros(1,dtype='int32')
    tfinal = np.zeros(1,dtype='float64')
    icount[0] = 0
    i0 = a.iters[0]
    t0 = a.time[0]
    for i in range(0,nfiles):
        the_file = file_list[i]
        print('Adding '+the_file+' to the average...')
        b = AzAverage(the_file,path='')
        nrec = b.niter
        for j in range(nrec):
            tmp[0:ntheta,0:nr,0:nq] += b.vals[0:ntheta,0:nr,0:nq,j].astype('float64')

            tfinal[0] = b.time[j]
            ifinal[0] = b.iters[j]
            icount[0] = icount[0]+1
    div = np.float(icount[0])
    tmp = tmp/div

    # We open the file that we want to store the compiled time traces into and write a header
    fd = open(ofile,'wb') #w = write, b = binary
    dims = np.zeros(6,dtype='int32')
    dims[0] = 314
    dims[1] = a.version
    dims[2] = 1
    dims[3] = a.nr
    dims[4] = a.ntheta
    dims[5] = a.nq
    dims.tofile(fd)
    a.qv.tofile(fd)
    a.radius.tofile(fd)
    a.costheta.tofile(fd)


    test = np.transpose(tmp)
    test.tofile(fd)
    t0.tofile(fd)
    i0.tofile(fd)
    # The final structure is identical to a normal az_average file save for the fact that final iteration adn final time are saved
    tfinal.tofile(fd)
    ifinal.tofile(fd)
    fd.close()

def TimeAvg_ShellAverages(file_list,ofile):
    nfiles = len(file_list)
    #   We read the first file, assume that nrec doesn't change
    #   and use the nrecs + nq in the file to create our combined array
    #print file_list
    a = ShellAverage(file_list[0], path = '')
    nfiles = len(file_list)


    nr = a.nr
    nq = a.nq
    tmp = np.zeros((nr,nq),dtype='float64')
    simtime   = np.zeros(1,dtype='float64')
    iteration = np.zeros(1,dtype='int32')
    icount = np.zeros(1,dtype='int32')
    ifinal = np.zeros(1,dtype='int32')
    tfinal = np.zeros(1,dtype='float64')
    icount[0] = 0
    i0 = a.iters[0]
    t0 = a.time[0]
    for i in range(0,nfiles):
        the_file = file_list[i]
        b = ShellAverage(the_file,path='')
        nrec = b.niter
        for j in range(nrec):
            tmp[0:nr,0:nq] += b.vals[0:nr,0:nq,j].astype('float64')

            tfinal[0] = b.time[j]
            ifinal[0] = b.iters[j]
            icount[0] = icount[0]+1
    div = np.float(icount[0])
    tmp = tmp/div

    # We open the file that we want to store the compiled time traces into and write a header
    fd = open(ofile,'wb') #w = write, b = binary
    dims = np.zeros(5,dtype='int32')
    dims[0] = 314
    dims[1] = a.version
    dims[2] = 1
    dims[3] = a.nr
    dims[4] = a.nq
    dims.tofile(fd)
    a.qv.tofile(fd)
    a.radius.tofile(fd)


    test = np.transpose(tmp)
    test.tofile(fd)
    t0.tofile(fd)
    i0.tofile(fd)
    # The final structure is identical to a normal az_average file save for the fact that final iteration adn final time are saved
    tfinal.tofile(fd)
    ifinal.tofile(fd)
    fd.close()

def integrate_dr(radius,f):
    n_r = len(radius)
    weight = np.zeros(n_r,dtype='float64')
    fpr = np.zeros(n_r,dtype='float64')
    weight[:] = 1.0
    fpr[:] = 1.0
    dr = 0.5*(radius[0]-radius[1])
    intf = dr*f[0]*fpr[0]*weight[0]
    dr = 0.5*(radius[n_r-2]-radius[n_r-1])*fpr[n_r-1]
    intf = intf+dr*f[n_r-1]*weight[n_r-1]

    for i in range(1,n_r-1):
        dr0 = 0.5*(radius[i]-radius[i+1])
        dr1 = 0.5*(radius[i-1]- radius[i])
        intf = intf+(dr1+dr0)*f[i]*fpr[i]*weight[i]
    return intf

def swapwrite(val,fd,swap=False,verbose=False, array = False):
        #simple wrapper to numpy.tofile that allows byteswapping based on Boolean swap
        #set swap to true to write bytes in different endianness than current machine

        if (swap):
                if (verbose):
                    print("Swapping on write.")
                if (array):
                    if (verbose):
                        print("Swapping entire array of bytes")
                    val2 = val.byteswap().newbyteorder() 

                    tmp = np.transpose(val2)
                    tmp.tofile(fd)        
                else:    
                    val2 = val.newbyteorder()
                    val2.tofile(fd)
        else:
            if (array):
                tmp = np.transpose(val)
                tmp.tofile(fd)
            else:
                val.tofile(fd)

###########################################################################
#  This portion file contains utilities useful for plotting the AZ-Average files


def get_lims(arr,boundstype='minmax',boundsfactor=1,themin=True):
    import numpy as np
    if (themin):
        if (boundstype == 'minmax'):
            val=arr.min()*boundsfactor
        elif (boundstype == 'rms'):
            val = -np.std(arr)*boundsfactor
    else:
        if(boundstype == 'minmax'):
            val=max(abs(arr.min()),arr.max())*boundsfactor
        elif (boundstype == 'rms'):
            val = np.std(arr)*boundsfactor
    return val
def plot_azav(fig,ax,field,radius,costheta,sintheta,r_bcz=0.71,mini=-1,maxi=-1,mycmap='jet',cbar=True, 
    boundsfactor = 1, boundstype = 'minmax', units = '',fontsize = 12, underlay = [0], nlevs = 6):
    import numpy as np
    import pylab as p 
    import matplotlib.pyplot as plt
    from matplotlib import ticker, font_manager
    #Modified version of Antoine Strukarek's routine
    #r = radius/6.9599e10
    r = radius/np.max(radius)
    n_r=len(r)
    n_t=len(costheta)
    rtmp = r.reshape(1,n_r)
    cthtmp = costheta.reshape(n_t,1)
    sthtmp = sintheta.reshape(n_t,1)
    xr = p.dot(cthtmp,rtmp)
    yr = p.dot(sthtmp,rtmp)

    if (mini == -1):
        mini = get_lims(field,boundsfactor=boundsfactor,boundstype=boundstype,themin = True)
    if (maxi == -1):
        maxi = get_lims(field,boundsfactor=boundsfactor,boundstype=boundstype,themin = False)
    if (len(underlay)!=1):
        umini = get_lims(underlay,boundsfactor=boundsfactor,boundstype=boundstype,themin = True)
        umaxi = get_lims(underlay,boundsfactor=boundsfactor,boundstype=boundstype,themin = False)


    #plt.hold(True)
    if (len(underlay) == 1):
        img = ax.pcolormesh(yr,xr,field,cmap=mycmap)
    else:
        img = ax.pcolormesh(yr,xr,underlay,cmap=mycmap)
    #ax.plot(r_bcz*sintheta,r_bcz*costheta,'k--',[0,1],[0,0],'k--')
    ax.axis('equal')
    ax.axis('off')
    #cbar=False
    if (cbar):
        cbar = plt.colorbar(img,orientation='horizontal', shrink=0.5, aspect = 15, ax=ax)
        cbar.set_label(units)
        
        tick_locator = ticker.MaxNLocator(nbins=5)
        cbar.locator = tick_locator
        cbar.update_ticks()
        cbar.ax.tick_params(labelsize=fontsize)   #font size for the ticks

        t = cbar.ax.xaxis.label
        t.set_fontsize(fontsize)  # font size for the axis title
    if (len(underlay) == 1):
       img.set_clim((mini,maxi))
    else:
        img.set_clim((umini,umaxi))
    ax.set_xlim((0,1))
    ax.set_ylim((-1,1))
    ax.plot(r[0]*sintheta,r[0]*costheta,'k')
    ax.plot(r[n_r-1]*sintheta,r[n_r-1]*costheta,'k')
    ax.plot([0,0],[-r[n_r-1],r[n_r-1]],'k--')
    ax.plot([0,0],[-r[0],-r[n_r-1]],'k',[0,0],[r[n_r-1],r[0]],'k')

    levs=mini+np.linspace(1,nlevs,nlevs)/float(nlevs)*(maxi-mini)
    ax.contour(yr,xr,field,colors='w',levels=levs)

def streamfunction(vr,vt,r,cost,order=0):
    """------------------------------------------------------------
    This routine takes as input a divergenceless axisymmetric 
    vector field in spherical coordinates and computes from 
    it a streamfunction (a.k.a. a flux flunction).  The grid
    is decribed by r and costheta and can be non-uniform.
   ------------------------------------------------------------
    INPUTS:
   
    Vr, Vtheta = the 2-d vector velocity (or magnetic) field.
                 Dimensions are (N_Theta,N_R)
    r,cost     = the radius and cos(colatitude) of the grid.
                 r is assumed to vary from rmax to rmin and 
                 costheta from  1 to -1 (i.e. 90 degrees
                 to -90 degrees in latitude).
                 Dimensions are r(N_R), costheta(N_Theta)
    order      = If greater than zero, integration begins at the
                 outer shell and the north pole and proceeds
                 inward and southward.  If less than zero,
                 integration begins at the inner shell and 
                 south pole and proceeds upward and northward.
                 If equal to zero, both are done and an average
                 is taken.
   ------------------------------------------------------------
    OUTPUTS:
   
    psi = the streamfunction
   ------------------------------------------------------------
    """
    import numpy

    (n_t,n_r)=vr.shape
    nr = n_r
    dtheta = numpy.zeros(n_t)
    dr     = numpy.zeros(n_r)

    psi = numpy.zeros((n_t,n_r))

    dpsi_dr = numpy.zeros((n_t,n_r))
    dpsi_dt = numpy.zeros((n_t,n_r))

    theta = numpy.arccos(cost)
    sint  = numpy.sqrt(1.0-cost**2)

    for i in range(0,n_t):
        dpsi_dr[i,:] = -r[:]*sint[i]*vt[i,:]
        dpsi_dt[i,:] = r[:]*r[:]*sint[i]*vr[i,:]

    if (order >= 0):
        # double precision accumulation
        dtheta[1:n_t] = theta[1:n_t]-theta[0:n_t-1]
        dr[1:n_r] = r[1:n_r]-r[0:n_r-1]

        dtheta[0]=0 
        dr[0]=0

        for i in range(1,nr):
            psi[1:n_t,i] = psi[1:n_t,i-1] + dpsi_dr[1:n_t,i]*dr[i]
        for i in range(1,n_t):
            psi[i,1:n_r] = psi[i-1,1:n_r] + dpsi_dt[i,1:n_r]*dtheta[i]

    if (order <= 0):
        psi2=numpy.zeros((n_t,n_r))
        
        dtheta[0:n_t-1] = theta[0:n_t-1]-theta[1:n_t]
        dr[0:n_r-1] = r[0:n_r-1]-r[1:n_r]
        
        dtheta[n_t-1]=0 
        dr[n_r-1]=0
        
        for i in range(0,n_r-1,-1):
            psi[0:n_t-1,i] = psi[0:n_t-1,i+1] + dpsi_dr[0:n_t-1,i]*dr[i]
        for i in range(0,n_t-1,-1):
            psi[i,0:n_r-1] = psi[i+1,0:n_r-1] + dpsi_dt[i,0:n_r-1]*dtheta[i]
        
        if (order < 0):
            return psi2
        else:
            psi=0.5*(psi+psi2)
            
    return psi<|MERGE_RESOLUTION|>--- conflicted
+++ resolved
@@ -25,8 +25,6 @@
 
 maxq = 4000
 
-<<<<<<< HEAD
-=======
 def get_lut(quantities):
     """return the lookup table based on the quantity codes"""
     nq = len(quantities)
@@ -36,7 +34,6 @@
             lut[q] = i
     return lut.astype('int32')
 
->>>>>>> 6bf32dc1
 class Spherical_3D:
     """Rayleigh Spherical_3D Structure
     ----------------------------------
