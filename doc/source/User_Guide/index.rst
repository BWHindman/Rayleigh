--- conflicted
+++ resolved
@@ -12,30 +12,5 @@
    analyze_output
    ../../../CONTRIBUTING.md
    troubleshooting
-<<<<<<< HEAD
    references
-   under_development
-
-   ..
-      Old User Manual 
-
-      
-      overview
-      installation
-      devel_environment
-      running
-      benchmarking
-      ../Model_Setup/index.rst
-      checkpointing
-      physics
-      cookbooks
-      ../../../CONTRIBUTING.md
-      custom_reference_states
-      diagnostics
-      io_control
-      ensemble_mode
-      examples 
-      ../diagnostic_values/index
-=======
-   references
->>>>>>> 463e70f9
+   under_development