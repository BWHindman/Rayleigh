--- conflicted
+++ resolved
@@ -9,9 +9,9 @@
 
 ## [Unreleased]
 ### Added
-<<<<<<< HEAD
+
 - An optional finite-difference scheme in radius is now available.  Updated documentation is provided in the 'Setting Up A Model' section of the User Guide.  An example input file may be found in Rayleigh/input_examples/main_input_mhd_jones_FD. \[Rathish Ratnasingam, Philipp Edelmann, Nick Featherstone; 6-29-2023; [474](https://github.com/geodynamics/Rayleigh/pull/474)\]
-=======
+
 - Rayleigh's configure script now supports the MKL package provided by the Debian and Ubuntu package repositories.  This feature is accessed by invoking the -debian-mkl flag when running configure.  \[Philipp Edelmann; 9-14-2022; [#386](https://github.com/geodynamics/Rayleigh/pull/386)\]
 
 - Rayleigh's equation set can now be extended to evolve multiple passive and/or active scalar fields.  \[Cian Wilson, Nick Featherstone, Loren Matilsky, Rafael Fuentes and Maria Camisassa; 11-22-2022; [#408](https://github.com/geodynamics/Rayleigh/pull/408); 12-2-2022 [#415](https://github.com/geodynamics/Rayleigh/pull/408)\; 1-5-2023 [#429](https://github.com/geodynamics/Rayleigh/pull/429) 1-30-2023 [#442](https://github.com/geodynamics/Rayleigh/pull/442)]
@@ -25,7 +25,6 @@
 
 - The acknowledgement section of the documentation was updated to reflect the new CIG grant number (NSF-2149126) \[Lorraine Hwang; 5-1-2023; [#454](https://github.com/geodynamics/Rayleigh/pull/454)\]
   
->>>>>>> af9d2294
 ### Changed
 - plot_Shell_Slices.py now generates a Mollweide plot. \[Nick Nelson; 9-12-2022; [#372](https://github.com/geodynamics/Rayleigh/pull/372)\]
   
